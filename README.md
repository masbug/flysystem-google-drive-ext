--- conflicted
+++ resolved
@@ -17,7 +17,7 @@
 
 - For **Flysystem V2** or **Laravel >= 9.x.x**
 ```bash
-composer require masbug/flysystem-google-drive-ext:"^1.0.0"
+composer require masbug/flysystem-google-drive-ext
 ```
 
 - For **Flysystem V1** or **Laravel <= 8.x.x** use 1.x.x version of the package
@@ -86,30 +86,18 @@
 $local_filepath = '/home/user/downloads/file_to_upload.ext';
 $remote_filepath = 'MyFolder/file.ext';
 
-<<<<<<< HEAD
-$localAdapter = new League\Flysystem\Local\LocalFilesystemAdapter();
-$localfs = new \League\Flysystem\Filesystem($localAdapter, new \League\Flysystem\Config([\League\Flysystem\Config::OPTION_VISIBILITY => \League\Flysystem\Visibility::PRIVATE]));
+$localAdapter = new \League\Flysystem\Local\LocalFilesystemAdapter('/');
+$localfs = new \League\Flysystem\Filesystem($localAdapter, [\League\Flysystem\Config::OPTION_VISIBILITY => \League\Flysystem\Visibility::PRIVATE]);
 
 try {
     $time = Carbon::now();
-    $ret = $fs->writeStream($remote_filepath, $localfs->readStream($local_filepath));
-=======
-$localAdapter = new League\Flysystem\Adapter\Local('/');
-$localfs = new \League\Flysystem\Filesystem($localAdapter, ['visibility' => AdapterInterface::VISIBILITY_PRIVATE]);
-
-try {
-    $time = Carbon::now();
-    $ret = $fs->writeStream($remote_filepath, $localfs->readStream($local_filepath), new \League\Flysystem\Config());
->>>>>>> d4d2e688
-    if($ret) {
-        $speed = filesize($local_filepath) / (float)$time->diffInSeconds();
-        echo 'Elapsed time: '.$time->diffForHumans(null, true);
-        echo 'Speed: '. number_format($speed/1024,2) . ' KB/s';
-    } else {
-        echo 'Upload FAILED!';
-    }
-} catch(\League\Flysystem\UnableToReadFile $e) {
-    echo 'Source doesn\'t exist!';
+    $fs->writeStream($remote_filepath, $localfs->readStream($local_filepath), new \League\Flysystem\Config());
+
+    $speed = !(float)$time->diffInSeconds() ? 0 :filesize($local_filepath) / (float)$time->diffInSeconds();
+    echo 'Elapsed time: '.$time->diffForHumans(null, true).PHP_EOL;
+    echo 'Speed: '. number_format($speed/1024,2) . ' KB/s'.PHP_EOL;
+} catch(\League\Flysystem\UnableToWriteFile $e) {
+    echo 'UnableToWriteFile!'.PHP_EOL.$e->getMessage();
 }
 
 // NOTE: Remote folders are automatically created. 
@@ -121,30 +109,18 @@
 $remote_filepath = 'MyFolder/file.ext';
 $local_filepath = '/home/user/downloads/file.ext';
 
-<<<<<<< HEAD
-$localAdapter = new League\Flysystem\Local\LocalFilesystemAdapter();
-$localfs = new \League\Flysystem\Filesystem($localAdapter, new \League\Flysystem\Config([\League\Flysystem\Config::OPTION_VISIBILITY => \League\Flysystem\Visibility::PRIVATE])));
+$localAdapter = new \League\Flysystem\Local\LocalFilesystemAdapter('/');
+$localfs = new \League\Flysystem\Filesystem($localAdapter, [\League\Flysystem\Config::OPTION_VISIBILITY => \League\Flysystem\Visibility::PRIVATE]);
 
 try {
     $time = Carbon::now();
-    $ret = $localfs->writeStream($local_filepath, $fs->readStream($remote_filepath));
-=======
-$localAdapter = new League\Flysystem\Adapter\Local('/');
-$localfs = new \League\Flysystem\Filesystem($localAdapter, ['visibility' => AdapterInterface::VISIBILITY_PRIVATE]);
-
-try {
-    $time = Carbon::now();
-    $ret = $localfs->writeStream($local_filepath, $fs->readStream($remote_filepath), new \League\Flysystem\Config());
->>>>>>> d4d2e688
-    if($ret) {
-        $speed = filesize($local_filepath) / (float)$time->diffInSeconds();
-        echo 'Elapsed time: '.$time->diffForHumans(null, true);
-        echo 'Speed: '. number_format($speed/1024,2) . ' KB/s';
-    } else {
-        echo 'Downloaded FAILED!';
-    }
-} catch(\League\Flysystem\UnableToReadFile $e) {
-    echo 'Source doesn\'t exist!';
+    $localfs->writeStream($local_filepath, $fs->readStream($remote_filepath), new \League\Flysystem\Config());
+
+    $speed = !(float)$time->diffInSeconds() ? 0 :filesize($local_filepath) / (float)$time->diffInSeconds();
+    echo 'Elapsed time: '.$time->diffForHumans(null, true).PHP_EOL;
+    echo 'Speed: '. number_format($speed/1024,2) . ' KB/s'.PHP_EOL;
+} catch(\League\Flysystem\UnableToWriteFile $e) {
+    echo 'UnableToWriteFile!'.PHP_EOL.$e->getMessage();
 }
 ```
 
