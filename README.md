--- conflicted
+++ resolved
@@ -221,18 +221,11 @@
                 $client->setClientId($config['clientId']);
                 $client->setClientSecret($config['clientSecret']);
                 $client->refreshToken($config['refreshToken']);
-<<<<<<< HEAD
-                $service = new \Google_Service_Drive($client);
-                $adapter = new \Masbug\Flysystem\GoogleDriveAdapter($service,$config['folder']??'/', $options);
+                
+                $service = new \Google\Service\Drive($client);
+                $adapter = new \Masbug\Flysystem\GoogleDriveAdapter($service, $config['folder'] ?? '/', $options);
                 $driver = new \League\Flysystem\Filesystem($adapter);
                 return new \Illuminate\Filesystem\FilesystemAdapter($driver, $adapter);
-=======
-
-                $service = new \Google\Service\Drive($client);
-                $adapter = new \Masbug\Flysystem\GoogleDriveAdapter($service, $config['folder'] ?? '/', $options);
-
-                return new \League\Flysystem\Filesystem($adapter);
->>>>>>> 6b738327
             });
         } catch(\Exception $e) {
             // your exception handling logic
