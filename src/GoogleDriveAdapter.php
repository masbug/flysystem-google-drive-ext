<?php

declare(strict_types=1);

namespace Masbug\Flysystem;

use Exception;
use Google\Service\Drive;
use Google\Service\Drive\DriveFile;
use Google\Service\Drive\FileList;
use Google\Service\Drive\Permission;
use GuzzleHttp\Psr7\Utils;
use League\Flysystem\Config;
use League\Flysystem\DirectoryAttributes;
use League\Flysystem\FileAttributes;
use League\Flysystem\FilesystemAdapter;
use League\Flysystem\InvalidVisibilityProvided;
use League\Flysystem\PathPrefixer;
use League\Flysystem\UnableToCopyFile;
use League\Flysystem\UnableToCreateDirectory;
use League\Flysystem\UnableToDeleteDirectory;
use League\Flysystem\UnableToDeleteFile;
use League\Flysystem\UnableToMoveFile;
use League\Flysystem\UnableToReadFile;
use League\Flysystem\UnableToRetrieveMetadata;
use League\Flysystem\UnableToSetVisibility;
use League\Flysystem\UnableToWriteFile;
use League\Flysystem\Visibility;
use League\MimeTypeDetection\FinfoMimeTypeDetector;
use Psr\Http\Message\RequestInterface;
use Psr\Http\Message\StreamInterface;
use Throwable;

define('DEBUG_ME', false);

class GoogleDriveAdapter implements FilesystemAdapter
{
    /**
     * Maximum size of upload content before switching from "one shot" mode to "chunked upload"
     *
     * @var int
     */
    const MAX_CHUNK_SIZE = 100 * 1024 * 1024;

    /**
     * Minimum time [s] before allowing already cached file object to be refreshed
     *
     * @var int
     */
    const FILE_OBJECT_MINIMUM_VALID_TIME = 10;

    /**
     * Fetch fields setting for list
     *
     * @var string
     */
    const FETCHFIELDS_LIST = 'files(id,mimeType,createdTime,modifiedTime,name,parents,permissions,size,webContentLink,shortcutDetails),nextPageToken';

    /**
     * Fetch fields setting for get
     *
     * @var string
     */
    const FETCHFIELDS_GET = 'id,name,mimeType,createdTime,modifiedTime,parents,permissions,size,webContentLink,webViewLink';

    /**
     * MIME type of directory
     *
     * @var string
     */
    const DIRMIME = 'application/vnd.google-apps.folder';

    /**
     * MIME type of directory
     *
     * @var string
     */
    const SHORTCUTMIME = 'application/vnd.google-apps.shortcut';

    /**
     * \Google\Service\Drive instance
     *
     * @var Drive
     */
    protected $service;

    /**
     * Default options
     *
     * @var array
     */
    protected static $defaultOptions = [
        'spaces'            => 'drive',
        'useHasDir'         => false,
        'useDisplayPaths'   => true,
        'usePermanentDelete'   => false,
        'useSinglePathTransaction' => false,
        'publishPermission' => [
            'type'     => 'anyone',
            'role'     => 'reader',
            'withLink' => true
        ],
        'appsExportMap'     => [
            'application/vnd.google-apps.document'     => 'application/vnd.openxmlformats-officedocument.wordprocessingml.document',
            'application/vnd.google-apps.spreadsheet'  => 'application/vnd.openxmlformats-officedocument.spreadsheetml.sheet',
            'application/vnd.google-apps.drawing'      => 'application/pdf',
            'application/vnd.google-apps.presentation' => 'application/vnd.openxmlformats-officedocument.presentationml.presentation',
            'application/vnd.google-apps.script'       => 'application/vnd.google-apps.script+json',
            'default'                                  => 'application/pdf'
        ],

        'parameters' => [],

        'driveId' => null,

        'sanitize_chars' => [
            // sanitize filename
            // file system reserved https://en.wikipedia.org/wiki/Filename#Reserved_characters_and_words
            // control characters http://msdn.microsoft.com/en-us/library/windows/desktop/aa365247%28v=vs.85%29.aspx
            // non-printing characters DEL, NO-BREAK SPACE, SOFT HYPHEN
            // URI reserved https://tools.ietf.org/html/rfc3986#section-2.2
            // URL unsafe characters https://www.ietf.org/rfc/rfc1738.txt

            // must not allow
            '/', '\\', '?', '%', '*', ':', '|', '"', '<', '>',
            '\x00', '\x01', '\x02', '\x03', '\x04', '\x05', '\x06', '\x07', '\x08', '\x09', '\x0A', '\x0B', '\x0C', '\x0D', '\x0E', '\x0F',
            '\x10', '\x11', '\x12', '\x13', '\x14', '\x15', '\x16', '\x17', '\x18', '\x19', '\x1A', '\x1B', '\x1C', '\x1D', '\x1E', '\x1F',
            '\x7F', '\xA0', '\xAD',

            // optional
            '#', '@', '!', '$', '&', '\'', '+', ';', '=',
            '^', '~', '`',
        ],
        'sanitize_replacement_char' => '_'
    ];

    /**
     * A comma-separated list of spaces to query
     * Supported values are 'drive', 'appDataFolder' and 'photos'
     *
     * @var string
     */
    protected $spaces;

    /**
     * Root path
     *
     * @var string
     */
    protected $root;

    /**
     * Permission array as published item
     *
     * @var array
     */
    protected $publishPermission;

    /**
     * Cache of file objects
     *
     * @var array
     */
    private $cacheFileObjects = [];

    /**
     * Cache of hasDir
     *
     * @var array
     */
    private $cacheHasDirs = [];

    /**
     * Use hasDir function
     *
     * @var bool
     */
    private $useHasDir = false;

    /**
     * Permanent delete files and directories, avoid setTrashed
     *
     * @var bool
     */
    private $usePermanentDelete = false;

    /**
     * When only needs to upload/download single file, is quick and
     * avoid 'Timeout/Allowed memory exhausted' when too many files
     *
     * @var bool
     */
    private $useSinglePathTransaction = false;

    /**
     * Options array
     *
     * @var array
     */
    private $options = [];

    /**
     * Using display paths instead of virtual IDs
     *
     * @var bool
     */
    private $useDisplayPaths = true;

    /**
     * Resolved root ID
     *
     * @var string
     */
    private $rootId = null;

    /**
     * Full path => virtual ID cache
     *
     * @var array
     */
    private $cachedPaths = [];

    /**
     * Recent virtual ID => file object requests cache
     *
     * @var array
     */
    private $requestedIds = [];

    /**
     * @var array Optional parameters sent with each request (see Google_Service_Resource var stackParameters and https://developers.google.com/analytics/devguides/reporting/core/v4/parameters)
     */
    private $optParams = [];

    /**
     * @var PathPrefixer
     */
    private $prefixer;

    /**
     * GoogleDriveAdapter constructor.
     *
     * @param  Drive  $service
     * @param  string|null  $root
     * @param  array  $options
     */
    public function __construct($service, $root = null, $options = [])
    {
        $this->service = $service;

        $this->options = array_replace_recursive(static::$defaultOptions, $options);

        $this->spaces = $this->options['spaces'];
        $this->useHasDir = $this->options['useHasDir'];
        $this->usePermanentDelete = $this->options['usePermanentDelete'];
        $this->useSinglePathTransaction = $this->options['useSinglePathTransaction'];
        $this->publishPermission = $this->options['publishPermission'];
        $this->useDisplayPaths = $this->options['useDisplayPaths'];
        $this->optParams = $this->cleanOptParameters($this->options['parameters']);

        if ($root !== null) {
            $root = trim($root, '/');
            if ($root === '') {
                $root = null;
            }
        }

        if (isset($this->options['teamDriveId'])) {
            $this->root = null;
            $this->setTeamDriveId($this->options['teamDriveId']);
            if ($this->useDisplayPaths && $root !== null) {
                // get real root id
                $this->root = $this->toSingleVirtualPath($root, false, true, true, true);

                // reset cache
                $this->rootId = $this->root;
                $this->clearCache();
            }
        } else {
            if (!$this->useDisplayPaths || $root === null) {
                if ($root === null) {
                    $root = $this->spaces === 'appDataFolder' ? 'appDataFolder' : 'root';
                }
                $this->root = $root;
                $this->setPathPrefix('');
            } else {
                $this->root = $this->spaces === 'appDataFolder' ? 'appDataFolder' : 'root';
                $this->setPathPrefix('');

                // get real root id
                $this->root = $this->toSingleVirtualPath($root, false, true, true, true);

                // reset cache
                $this->rootId = $this->root;
                $this->clearCache();
            }
        }
    }

    /**
     * Gets the service
     *
     * @return \Google\Service\Drive
     */
    public function getService()
    {
        $this->refreshToken();
        return $this->service;
    }

    /**
     * Allow to forcefully clear the cache to enable long running process
     *
     * @return void
     */
    public function clearCache()
    {
        $this->cachedPaths = [];
        $this->requestedIds = [];
        $this->cacheFileObjects = [];
        $this->cacheHasDirs = [];
    }

    /**
     * Allow to refresh tokens to enable long running process
     *
     * @return void
     */
    public function refreshToken()
    {
        $client = $this->service->getClient();
        if ($client->isAccessTokenExpired()) {
            if ($client->isUsingApplicationDefaultCredentials()) {
                $client->fetchAccessTokenWithAssertion();
            } else {
                $refreshToken = $client->getRefreshToken();
                if ($refreshToken) {
                    $client->fetchAccessTokenWithRefreshToken($refreshToken);
                }
            }
        }
    }

    protected function cleanOptParameters($parameters)
    {
        $operations = ['files.copy', 'files.create', 'files.delete',
            'files.trash', 'files.get', 'files.list', 'files.update',
            'files.watch'];
        $clean = [];

        foreach ($operations as $operation) {
            $clean[$operation] = [];
            if (isset($parameters[$operation])) {
                $clean[$operation] = $parameters[$operation];
            }
        }

        foreach ($parameters as $key => $value) {
            if (in_array($key, $operations)) {
                unset($parameters[$key]);
            }
        }

        foreach ($operations as $operation) {
            $clean[$operation] = array_merge_recursive($parameters, $clean[$operation]);
        }

        return $clean;
    }

    private function setPathPrefix($prefix)
    {
        $this->prefixer = new PathPrefixer($prefix);
    }

    /**
     * @throws FilesystemException
     */
    public function fileExists(string $path): bool
    {
        try {
            $location = $this->prefixer->prefixPath($path);
            $this->toVirtualPath($location, true, true);
            return true;
        } catch (UnableToReadFile $e) {
            return false;
        }
    }

    /**
     * @throws FilesystemException
     */
    public function directoryExists(string $path): bool
    {
        try {
            $location = $this->prefixer->prefixPath($path);
            $this->toVirtualPath($location, true, true);
            return true;
        } catch (UnableToReadFile $e) {
            return false;
        }
    }

    private function writeData(string $location, $contents, Config $config)
    {
        $updating = null;
        $path = $this->prefixer->prefixPath($location);
        if ($this->useDisplayPaths) {
            try {
                $virtual_path = $this->toVirtualPath($path, true, true);
                $updating = true; // destination exists
            } catch (UnableToReadFile $e) {
                $updating = false;
                [$parentDir, $fileName] = $this->splitPath($path, false);
                $virtual_path = $this->toSingleVirtualPath($parentDir, false, true, true, true);
                if ($virtual_path === '') {
                    $virtual_path = $fileName;
                } else {
                    $virtual_path .= '/'.$fileName;
                }
            }
            if ($updating && is_array($virtual_path)) {
                // multiple destinations with the same display path -> remove all but the first created & the first gets replaced
                if (count($virtual_path) > 1) {
                    // delete all but first
                    $this->delete_by_id(
                        array_map(
                            function ($p) {
                                return $this->splitPath($p, false)[1];
                            },
                            array_slice($virtual_path, 1)
                        )
                    );
                }
                $virtual_path = $virtual_path[0];
            }
        } else {
            $virtual_path = $path;
        }

        try {
            $result = $this->upload(/** @scrutinizer ignore-type */ $virtual_path, $contents, $config, $updating);
        } catch (Throwable $e) {
            // Unnecesary
        }
        if (!isset($result) || !$result) {
            throw UnableToWriteFile::atLocation($path, 'Not able to write the file');
        }
    }

    /**
     * {@inheritdoc}
     */
    public function write(string $path, string $resource, Config $config): void
    {
        $this->writeData($path, $resource, $config);
    }

    /**
     * {@inheritdoc}
     */
    public function writeStream(string $path, $resource, Config $config): void
    {
        $this->writeData($path, $resource, $config);
    }

    /**
     * {@inheritdoc}
     */
    public function copy(string $location, string $destination, Config $config): void
    {
        $this->refreshToken();
        $path = $this->prefixer->prefixPath($location);
        $newpath = $this->prefixer->prefixPath($destination);
        if ($this->useDisplayPaths) {
            $srcId = $this->toVirtualPath($path, false, true);
            $newpathDir = self::dirname($newpath);
            if ($this->fileExists($newpathDir)) {
                $this->delete($newpath);
            }
            $toPath = $this->toSingleVirtualPath($newpathDir, false, false, true, true);
            if ($toPath === false) {
                throw UnableToCopyFile::fromLocationTo($path, $newpath);
            }
            if ($toPath === '') {
                $toPath = $this->root;
            }
            $newParentId = $toPath;
            $fileName = basename($newpath);
        } else {
            [, $srcId] = $this->splitPath($path);
            [$newParentId, $fileName] = $this->splitPath($newpath);
        }

        $file = new DriveFile();
        $file->setName($fileName);
        $file->setParents([
            $newParentId
        ]);

        $newFile = $this->service->files->copy(/** @scrutinizer ignore-type */ $srcId, $file, $this->applyDefaultParams([
            'fields' => self::FETCHFIELDS_GET
        ], 'files.copy'));

        if ($newFile instanceof DriveFile) {
            $id = $newFile->getId();
            $this->cacheFileObjects[$id] = $newFile;
            $this->cacheObjects([$id => $newFile]);
            if (isset($this->cacheHasDirs[$srcId])) {
                $this->cacheHasDirs[$id] = $this->cacheHasDirs[$srcId];
            }
            if ($this->useSinglePathTransaction && $this->useDisplayPaths) {
                $this->cachedPaths[trim($newpathDir.'/'.$fileName, '/')] = $id;
            }

            $srcFile = $this->cacheFileObjects[$srcId];
            $visibility = $this->getRawVisibility($srcFile);

            if ($config->get('visibility') === Visibility::PUBLIC || $visibility === Visibility::PUBLIC) {
                $this->publish($id);
            } else {
                $this->unPublish($id);
            }
            $this->resetRequest([$id, $newParentId]);
            return;
        }

        throw UnableToCopyFile::fromLocationTo($path, $newpath, 'Unable To Copy File');
    }

    /**
     * @throws UnableToMoveFile
     * @throws FilesystemException
     */
    public function move(string $source, string $destination, Config $config): void
    {
        if (!$this->fileExists($source)) {
            throw UnableToMoveFile::fromLocationTo($source, $destination, new Exception("File {$source} not exist."));
        }
        try {
            $this->copy($source, $destination, $config);
            $this->delete($source);
        } catch (Throwable $exception) {
            throw UnableToMoveFile::fromLocationTo($source, $destination, $exception);
        }
    }

    /**
     * Delete an array of google file ids
     *
     * @param  string[]|string  $ids
     * @return bool
     */
    protected function delete_by_id($ids)
    {
        $this->refreshToken();
        $deleted = false;
        if (!is_array($ids)) {
            $ids = [$ids];
        }
        foreach ($ids as $id) {
            if ($id !== '' && ($file = $this->getFileObject($id))) {
                if ($file->getParents()) {
                    if ($this->usePermanentDelete && $this->service->files->delete($id, $this->applyDefaultParams([], 'files.delete'))) {
                        $this->uncacheId($id);
                        $deleted = true;
                    } else {
                        if (!$this->usePermanentDelete) {
                            $file = new DriveFile();
                            $file->setTrashed(true);
                            if ($this->service->files->update($id, $file, $this->applyDefaultParams([], 'files.update'))) {
                                $this->uncacheId($id);
                                $deleted = true;
                            }
                        }
                    }
                }
            }
        }
        return $deleted;
    }

    /**
     * {@inheritdoc}
     */
    public function delete(string $location): void
    {
        if ($location === '' || $location === '/') {
            throw UnableToDeleteDirectory::atLocation($location, 'Unable to delete root');
        } // do not allow deleting root...

        $path = $this->prefixer->prefixPath($location);
        $deleted = false;
        if ($this->useDisplayPaths) {
            try {
                $ids = $this->toVirtualPath($path, false);
                $deleted = $this->delete_by_id($ids);
            } catch (Throwable $exception) {
                $deleted = true;
            }
        } else {
            if ($file = $this->getFileObject($path)) {
                $deleted = $this->delete_by_id($file->getId());
            }
        }

        if ($deleted) {
            $this->resetRequest('', true);
        } else {
            throw UnableToDeleteFile::atLocation($path, 'Unable to delete file');
        }
    }

    /**
     * {@inheritdoc}
     */
    public function deleteDirectory(string $dirname): void
    {
        try {
            $this->delete($dirname);
        } catch (Throwable $e) {
            throw UnableToDeleteDirectory::atLocation($dirname, 'Unable to delete directory');
        }
    }

    /**
     * {@inheritdoc}
     */
    public function createDirectory(string $dirname, Config $config): void
    {
        try {
            $meta = $this->getMetadata($dirname);
        } catch (UnableToReadFile $e) {
            $meta = false;
        }

        if ($meta !== false) {
            return;
        }

        [$pdir, $name] = $this->splitPath($dirname, false);
        if ($this->useDisplayPaths) {
            if ($pdir !== $this->root) {
                $pdir = $this->toSingleVirtualPath($pdir, false, false, true, true); // recursion!
                if ($pdir === false) {
                    throw UnableToCreateDirectory::atLocation($dirname, 'Failed to create dir');
                }
            }
        }

        $folder = $this->createDir($name, $pdir !== '' ? basename($pdir) : $pdir);
        if ($folder !== null) {
            $itemId = $folder->getId();
            $this->cacheFileObjects[$itemId] = $folder;
            $this->cacheHasDirs[$itemId] = false;
            $this->cacheObjects([$itemId => $folder]);
            return;
        }

        throw UnableToCreateDirectory::atLocation($dirname, 'Failed to create dir');
    }

    /**
     * {@inheritdoc}
     */
    public function has($path): bool
    {
        if ($this->useDisplayPaths) {
            $this->toVirtualPath($path, false);
        }
        return ($this->getFileObject($path, true) instanceof DriveFile);
    }

    /**
     * {@inheritdoc}
     */
    public function read(string $location): string
    {
        $this->refreshToken();
        $path = $this->prefixer->prefixPath($location);
        if ($this->useDisplayPaths) {
            $fileId = $this->toVirtualPath($path, false, true);
        } else {
            [, $fileId] = $this->splitPath($path);
        }
        /** @var RequestInterface $response */
        if (($response = $this->service->files->get(/** @scrutinizer ignore-type */ $fileId, $this->applyDefaultParams(['alt' => 'media'], 'files.get')))) {
            return (string)$response->getBody();
        }
        throw UnableToReadFile::fromLocation($path, 'Unable To Read File');
    }

    /**
     * {@inheritdoc}
     */
    public function readStream(string $location)
    {
        $this->refreshToken();
        $path = $this->prefixer->prefixPath($location);
        if ($this->useDisplayPaths) {
            $path = $this->toVirtualPath($path, false, true);
        }

        $redirect = null;
        if (func_num_args() > 1) {
            $redirect = func_get_arg(1);
        }

        if (!$redirect) {
            $redirect = [
                'cnt' => 0,
                'url' => '',
                'token' => '',
                'cookies' => []
            ];
            if (($file = $this->getFileObject(/** @scrutinizer ignore-type */ $path))) {
                if ($file->getMimeType() === self::DIRMIME) {
                    throw UnableToReadFile::fromLocation($location, 'Unable To Read File');
                }
                $dlurl = $this->getDownloadUrl($file);
                $client = $this->service->getClient();
                /** @var array|string|object $token */
                if ($client->isUsingApplicationDefaultCredentials()) {
                    $token = $client->fetchAccessTokenWithAssertion();
                } else {
                    $token = $client->getAccessToken();
                }
                $access_token = '';
                if (is_array($token)) {
                    if (empty($token['access_token']) && !empty($token['refresh_token'])) {
                        $token = $client->fetchAccessTokenWithRefreshToken();
                    }
                    $access_token = $token['access_token'];
                } else {
                    if (($token = @json_decode($token))) {
                        $access_token = $token->access_token;
                    }
                }
                $redirect = [
                    'cnt' => 0,
                    'url' => '',
                    'token' => $access_token,
                    'cookies' => []
                ];
            }
        } else {
            if ($redirect['cnt'] > 5) {
                throw UnableToReadFile::fromLocation($location, 'Unable To Read File');
            }
            $dlurl = $redirect['url'];
            $redirect['url'] = '';
            $access_token = $redirect['token'];
        }

        if (!empty($dlurl)) {
            $url = parse_url($dlurl);
            $cookies = [];
            if ($redirect['cookies']) {
                foreach ($redirect['cookies'] as $d => $c) {
                    if (strpos($url['host'], $d) !== false) {
                        $cookies[] = $c;
                    }
                }
            }
            if (!empty($access_token)) {
                $query = isset($url['query']) ? '?'.$url['query'] : '';
                $stream = stream_socket_client('ssl://'.$url['host'].':443');
                stream_set_timeout($stream, 300);
                fwrite($stream, "GET {$url['path']}{$query} HTTP/1.1\r\n");
                fwrite($stream, "Host: {$url['host']}\r\n");
                fwrite($stream, "Authorization: Bearer {$access_token}\r\n");
                fwrite($stream, "Connection: Close\r\n");
                if ($cookies) {
                    fwrite($stream, 'Cookie: '.implode('; ', $cookies)."\r\n");
                }
                fwrite($stream, "\r\n");
                while (($res = trim(fgets($stream))) !== '') {
                    // find redirect
                    if (preg_match('/^Location: (.+)$/', $res, $m)) {
                        $redirect['url'] = $m[1];
                    }
                    // fetch cookie
                    if (strpos($res, 'Set-Cookie:') === 0) {
                        $domain = $url['host'];
                        if (preg_match('/^Set-Cookie:(.+)(?:domain=\s*([^ ;]+))?/i', $res, $c1)) {
                            if (!empty($c1[2])) {
                                $domain = trim($c1[2]);
                            }
                            if (preg_match('/([^ ]+=[^;]+)/', $c1[1], $c2)) {
                                $redirect['cookies'][$domain] = $c2[1];
                            }
                        }
                    }
                }
                if ($redirect['url']) {
                    $redirect['cnt']++;
                    fclose($stream);
                    return $this->readStream($path, $redirect);
                }
                return $stream;
            }
        }
        throw UnableToReadFile::fromLocation($location, 'Downloaded object does not contain a file resource.');
    }

    /**
     * {@inheritdoc}
     */
    public function listContents(string $directory, bool $recursive): iterable
    {
        $this->refreshToken();
        $path = $this->prefixer->prefixPath($directory);
        if ($this->useDisplayPaths) {
            $time = microtime(true);
            $vp = $this->toVirtualPath($path ?: '');
            $elapsed = (microtime(true) - $time) * 1000.0;
            if (!is_array($vp)) {
                $vp = [$vp];
            }

            foreach ($vp as $path) {
                if (DEBUG_ME) {
                    echo 'Converted display path to virtual path ['.number_format($elapsed, 1).'ms]: '.$path."\n";
                }
                foreach (array_values($this->getItems($path, $recursive)) as $item) {
                    yield $item;
                }
            }
        } else {
            foreach (array_values($this->getItems($path, $recursive)) as $item) {
                yield $item;
            }
        }
    }

    /**
     * Get metadata from file/dir
     *
     * @param  string  $path  itemId path
     * @return
     */
    public function getMetadata(string $path)
    {
        if ($this->useDisplayPaths) {
            $path = $this->toVirtualPath($path, true, true);
        }
        if (($obj = $this->getFileObject(/** @scrutinizer ignore-type */ $path, true))) {
            if ($obj instanceof DriveFile) {
                return $this->normaliseObject($obj, self::dirname($path));
            }
        }
        return false;
    }

    private function fileAttributes(string $path, string $type = ''): FileAttributes
    {
        $exception = new Exception('Unable to get metadata');
        $prefixedPath = $this->prefixer->prefixPath($path);

        try {
            $fileAttributes = $this->getMetadata($prefixedPath);
        } catch (Throwable $exception) {
            // Unnecesary
        }

        if (!isset($fileAttributes) || !$fileAttributes instanceof FileAttributes) {
            if (!$type) {
                throw UnableToRetrieveMetadata::create($path, '', $exception);
            } else {
                throw UnableToRetrieveMetadata::$type($path, '', $exception);
            }
        }
        if ($type && $fileAttributes[$type] === null) {
            throw UnableToRetrieveMetadata::{$type}($path, '', $exception);
        }
        return $fileAttributes;
    }

    /**
     * {@inheritdoc}
     */
    public function fileSize(string $path): FileAttributes
    {
        return $this->fileAttributes($path, 'fileSize');
    }

    /**
     * {@inheritdoc}
     */
    public function mimeType(string $path): FileAttributes
    {
        return $this->fileAttributes($path, 'mimeType');
    }

    /**
     * {@inheritdoc}
     */
    public function lastModified(string $path): FileAttributes
    {
        return $this->fileAttributes($path, 'lastModified');
    }

    /**
     * {@inheritdoc}
     */
    public function setVisibility(string $path, string $visibility): void
    {
        try {
            if ($this->useDisplayPaths) {
                $path = $this->toVirtualPath($path, false, true);
            }
            $result = ($visibility === Visibility::PUBLIC) ? $this->publish(/** @scrutinizer ignore-type */ $path) : $this->unPublish(/** @scrutinizer ignore-type */ $path);
        } catch (Throwable $e) {
            throw UnableToSetVisibility::atLocation(/** @scrutinizer ignore-type */ $path, 'Error setting visibility', $e);
        }
        if (!$result) {
            $className = Visibility::class;
            throw InvalidVisibilityProvided::withVisibility(
                $visibility,
                "either {$className}::PUBLIC or {$className}::PRIVATE"
            );
        }
    }

    /**
     * {@inheritdoc}
     */
    public function visibility(string $location): FileAttributes
    {
        $path = $this->prefixer->prefixPath($location);
        try {
            if ($this->useDisplayPaths) {
                $path = $this->toVirtualPath($path, false, true);
            }
            $file = $this->getFileObject(/** @scrutinizer ignore-type */ $path);
        } catch (Throwable $e) {
            // Unnecesary
        }
        if (!isset($file) || !$file) {
            throw UnableToRetrieveMetadata::visibility($location, '', new Exception('Error finding the file'));
        }

        $visibility = $this->getRawVisibility($file);

        return new FileAttributes(/** @scrutinizer ignore-type */ $path, null, $visibility);
    }

    // /////////////////- ORIGINAL METHODS -///////////////////

    /**
     * Get contents parmanent URL
     *
     * @param  string  $path  itemId path
     * @param  string  $path  itemId path
     */
    public function getUrl($path)
    {
        if ($this->useDisplayPaths) {
            $path = $this->toVirtualPath($path, false, true);
        }
        if ($this->publish(/** @scrutinizer ignore-type */ $path)) {
            $obj = $this->getFileObject(/** @scrutinizer ignore-type */ $path);
            if (($url = $obj->getWebContentLink())) {
                return str_replace('export=download', 'export=media', $url);
            }
            if (($url = $obj->getWebViewLink())) {
                return $url;
            }
        }
        return false;
    }

    /**
     * Has child directory
     *
     * @param  string  $path  itemId path
     * @return array
     */
    public function hasDir($path)
    {
        $meta = $this->getMetadata($path)->extraMetadata();
        return (is_array($meta) && isset($meta['hasdir'])) ? $meta : [
            'hasdir' => true
        ];
    }

    /**
     * Do cache cacheHasDirs with batch request
     *
     * @param  array  $targets  [[path => id],...]
     * @param  array  $object
     * @return array
     */
    protected function setHasDir($targets, $object)
    {
        $this->refreshToken();
        $service = $this->service;
        $client = $service->getClient();
        $gFiles = $service->files;

        $opts = [
            'pageSize' => 1,
            'orderBy' => 'folder,modifiedTime,name',
        ];

        $paths = [];
        $client->setUseBatch(true);
        $batch = $service->createBatch();
        $i = 0;
        foreach ($targets as $id) {
            $opts['q'] = sprintf('trashed = false and "%s" in parents and mimeType = "%s"', $id, self::DIRMIME);
            /** @var RequestInterface $request */
            $request = $gFiles->listFiles($this->applyDefaultParams($opts, 'files.list'));
            $key = ++$i;
            $batch->add($request, (string)$key);
            $paths['response-'.$key] = $id;
        }
        $results = $batch->execute();
        foreach ($results as $key => $result) {
            if ($result instanceof FileList) {
                $array = $object[$paths[$key]]->jsonSerialize();
                $array['extra_metadata']['hasdir'] = $this->cacheHasDirs[$paths[$key]] = (bool)$result->getFiles();
                $object[$paths[$key]] = DirectoryAttributes::fromArray($array);
            }
        }
        $client->setUseBatch(false);
        return $object;
    }

    /**
     * Get the object permissions presented as a visibility.
     *
     * @param  string  $path  itemId path
     * @return string
     */
    private function getRawVisibility($file)
    {
        $permissions = $file->getPermissions();
        $visibility = Visibility::PRIVATE;

        if (! count($permissions)) {
            $permissions = $this->service->permissions->listPermissions($file->getId(), $this->applyDefaultParams([], 'permissions.list'));
            $file->setPermissions($permissions);
        }

        foreach ($permissions as $permission) {
            if ($permission->type === $this->publishPermission['type'] && $permission->role === $this->publishPermission['role']) {
                $visibility = Visibility::PUBLIC;
                break;
            }
        }
        return $visibility;
    }

    /**
     * Publish specified path item
     *
     * @param  string  $path  itemId path
     * @return bool
     */
    protected function publish($path)
    {
        $this->refreshToken();
        if (($file = $this->getFileObject($path))) {
            if ($this->getRawVisibility($file) === Visibility::PUBLIC) {
                return true;
            }
            try {
                $new_permission = new Permission($this->publishPermission);
                if ($permission = $this->service->permissions->create($file->getId(), $new_permission, $this->applyDefaultParams([], 'files.create'))) {
                    $file->setPermissions([$permission]);
                    return true;
                }
            } catch (Throwable $e) {
                return false;
            }
        }

        return false;
    }

    /**
     * Un-publish specified path item
     *
     * @param  string  $path  itemId path
     * @return bool
     */
    protected function unPublish($path)
    {
        $this->refreshToken();
        if (($file = $this->getFileObject($path))) {
            if ($this->getRawVisibility($file) !== Visibility::PUBLIC) {
                return true;
            }
            $permissions = $file->getPermissions();
            try {
                foreach ($permissions as $permission) {
                    if ($permission->type === $this->publishPermission['type'] && $permission->role === $this->publishPermission['role'] && !empty($file->getId())) {
                        $this->service->permissions->delete($file->getId(), $permission->getId(), $this->applyDefaultParams([], 'files.trash'));
                    }
                }
                $file->setPermissions([]);
                return true;
            } catch (Throwable $e) {
                return false;
            }
        }

        return false;
    }

    /**
     * Path splits to dirId, fileId or newName
     *
     * @param  string  $path
     * @param  bool  $getParentId  True => return only parent id, False => return full path (basically the same as dirname($path))
     * @return array [ $dirId , $fileId|newName ]
     */
    protected function splitPath($path, $getParentId = true)
    {
        if ($path === '' || $path === '/') {
            $fileName = $this->root;
            $dirName = '';
        } else {
            $paths = explode('/', $path);
            $fileName = array_pop($paths);
            if ($getParentId) {
                $dirName = $paths ? array_pop($paths) : '';
            } else {
                $dirName = implode('/', $paths);
            }
            if ($dirName === '') {
                $dirName = $this->root;
            }
        }
        return [
            $dirName,
            $fileName
        ];
    }

    /**
     * Item name splits to filename and extension
     * This function supported include '/' in item name
     *
     * @param  string  $name
     * @return array [ 'filename' => $filename , 'extension' => $extension ]
     */
    protected function splitFileExtension($name)
    {
        $name_parts = explode('.', $name);
        $extension = isset($name_parts[1]) ? array_pop($name_parts) : '';
        $filename = implode('.', $name_parts);
        return compact('filename', 'extension');
    }

    /**
     * Get normalised files array from DriveFile
     *
     * @param  DriveFile  $object
     * @param  string  $dirname  Parent directory itemId path
     * @return \League\Flysystem\StorageAttributes Normalised files array
     */
    protected function normaliseObject(DriveFile $object, $dirname)
    {
        $id = $object->getId();
        $path_parts = $this->splitFileExtension($object->getName());
<<<<<<< HEAD
        $type = $object->mimeType === self::DIRMIME ? 'dir' : 'file';
        $result = ['id' => $id];
        $visibility = Visibility::PRIVATE;
=======
        $result = ['id' => $id, 'visibility' => AdapterInterface::VISIBILITY_PRIVATE];
        if ($object->mimeType == self::SHORTCUTMIME) {
            $object->mimeType = $object->shortcutDetails->targetMimeType;
            $id = $object->shortcutDetails->targetId;
        }
        $result['type'] = $object->mimeType === self::DIRMIME ? 'dir' : 'file';
>>>>>>> 8b2e3176
        $permissions = $object->getPermissions();
        try {
            foreach ($permissions as $permission) {
                if ($permission->type === $this->publishPermission['type'] && $permission->role === $this->publishPermission['role']) {
                    $visibility = Visibility::PUBLIC;
                    break;
                }
            }
        } catch (Throwable $e) {
            // Unnecesary
        }
        if ($this->useDisplayPaths) {
            $result['virtual_path'] = ($dirname ? ($dirname.'/') : '').$id;
            $result['display_path'] = $this->toDisplayPath($result['virtual_path']);
        } else {
            $result['virtual_path'] = ($dirname ? ($dirname.'/') : '').$id;
            $result['display_path'] = $result['virtual_path'];
        }

        if ($type === 'file') {
            $result['filename'] = $path_parts['filename'];
            $result['extension'] = $path_parts['extension'];
            return new FileAttributes($result['display_path'], (int)$object->getSize(), $visibility, strtotime($object->getModifiedTime()), $object->mimeType, $result);
        }
        if ($type === 'dir') {
            if ($this->useHasDir) {
                $result['hasdir'] = isset($this->cacheHasDirs[$id]) ? $this->cacheHasDirs[$id] : false;
            }
            return new DirectoryAttributes(rtrim($result['display_path'], '/'), $visibility, strtotime($object->getModifiedTime()), $result);
        }
    }

    /**
     * Get items array of target directory
     *
     * @param  string  $dirname  itemId path
     * @param  bool  $recursive
     * @param  int  $maxResults
     * @param  string  $query
     * @return array Items array
     */
    protected function getItems($dirname, $recursive = false, $maxResults = 0, $query = '')
    {
        $this->refreshToken();
        [, $itemId] = $this->splitPath($dirname);

        $maxResults = min($maxResults, 1000);
        $results = [];
        $parameters = [
            'pageSize' => $maxResults ?: 1000,
            'fields' => self::FETCHFIELDS_LIST,
            'orderBy' => 'folder,modifiedTime,name',
            'spaces' => $this->spaces,
            'q' => sprintf('trashed = false and "%s" in parents', $itemId)
        ];
        if ($query) {
            $parameters['q'] .= ' and ('.$query.')';
        }
        $pageToken = null;
        $gFiles = $this->service->files;
        $this->cacheHasDirs[$itemId] = false;
        $setHasDir = [];

        do {
            try {
                if ($pageToken) {
                    $parameters['pageToken'] = $pageToken;
                }
                $fileObjs = $gFiles->listFiles($this->applyDefaultParams($parameters, 'files.list'));
                if ($fileObjs instanceof FileList) {
                    foreach ($fileObjs as $obj) {
                        $id = $obj->getId();
                        $this->cacheFileObjects[$id] = $obj;
                        $result = $this->normaliseObject($obj, $dirname);
                        $results[$id] = $result;
                        if ($result->isDir()) {
                            if ($this->useHasDir) {
                                $setHasDir[$id] = $id;
                            }
                            if ($this->cacheHasDirs[$itemId] === false) {
                                $this->cacheHasDirs[$itemId] = true;
                                unset($setHasDir[$itemId]);
                            }
                            if ($recursive) {
                                $results = array_merge($results, $this->getItems($result->extraMetadata()['virtual_path'], true, $maxResults, $query));
                            }
                        }
                    }
                    $pageToken = $fileObjs->getNextPageToken();
                } else {
                    $pageToken = null;
                }
            } catch (Throwable $e) {
                $pageToken = null;
            }
        } while ($pageToken && $maxResults === 0);

        if ($setHasDir) {
            $results = $this->setHasDir($setHasDir, $results);
        }
        return array_values($results);
    }

    /**
     * Get file oblect DriveFile
     *
     * @param  string  $path  itemId path
     * @param  bool  $checkDir  do check hasdir
     * @return DriveFile|null
     */
    public function getFileObject($path, $checkDir = false)
    {
        [, $itemId] = $this->splitPath($path);
        if (isset($this->cacheFileObjects[$itemId])) {
            return $this->cacheFileObjects[$itemId];
        }
        $this->refreshToken();
        $service = $this->service;
        $client = $service->getClient();

        $client->setUseBatch(true);
        try {
            $batch = $service->createBatch();

            $opts = [
                'fields' => self::FETCHFIELDS_GET
            ];

            /** @var RequestInterface $request */
            $request = $this->service->files->get($itemId, $opts);
            $batch->add($request, 'obj');

            if ($checkDir && $this->useHasDir) {
                /** @var RequestInterface $request */
                $request = $service->files->listFiles($this->applyDefaultParams([
                    'pageSize' => 1,
                    'orderBy' => 'folder,modifiedTime,name',
                    'q' => sprintf('trashed = false and "%s" in parents and mimeType = "%s"', $itemId, self::DIRMIME)
                ], 'files.list'));

                $batch->add($request, 'hasdir');
            }
            $results = array_values($batch->execute() ?: []);

            [$fileObj, $hasdir] = array_pad($results, 2, null);
        } finally {
            $client->setUseBatch(false);
        }

        if ($fileObj instanceof DriveFile) {
            if ($hasdir && $fileObj->mimeType === self::DIRMIME) {
                if ($hasdir instanceof FileList) {
                    $this->cacheHasDirs[$fileObj->getId()] = (bool)$hasdir->getFiles();
                }
            }
        } else {
            $fileObj = null;
        }

        if ($fileObj !== null) {
            $this->cacheFileObjects[$itemId] = $fileObj;
            $this->cacheObjects([$itemId => $fileObj]);
        }

        return $fileObj;
    }

    /**
     * Get download url
     *
     * @param  DriveFile  $file
     * @return string|false
     */
    protected function getDownloadUrl($file)
    {
        if (strpos($file->mimeType, 'application/vnd.google-apps') !== 0) {
            $params = $this->applyDefaultParams(['alt' => 'media'], 'files.get');
            foreach ($params as $key => $value) {
                if (is_bool($value)) {
                    $params[$key] = $value ? 'true' : 'false';
                }
            }
            return 'https://www.googleapis.com/drive/v3/files/'.$file->getId().'?'.http_build_query($params);
        }

        $mimeMap = $this->options['appsExportMap'];
        if (isset($mimeMap[$file->getMimeType()])) {
            $mime = $mimeMap[$file->getMimeType()];
        } else {
            $mime = $mimeMap['default'];
        }
        $mime = rawurlencode($mime);

        $params = $this->applyDefaultParams(['mimeType' => $mime], 'files.get');
        return 'https://www.googleapis.com/drive/v3/files/'.$file->getId().'/export?'.http_build_query($params);
    }

    /**
     * Create directory
     *
     * @param  string  $name
     * @param  string  $parentId
     * @return DriveFile|null
     */
    protected function createDir($name, $parentId)
    {
        $this->refreshToken();
        $file = new DriveFile();
        $file->setName($name);
        $file->setParents([
            $parentId
        ]);
        $file->setMimeType(self::DIRMIME);

        $obj = $this->service->files->create($file, $this->applyDefaultParams([
            'fields' => self::FETCHFIELDS_GET
        ], 'files.create'));
        $this->resetRequest($parentId);

        return ($obj instanceof DriveFile) ? $obj : null;
    }

    /**
     * Upload|Update item
     *
     * @param  string  $path
     * @param  string|resource  $contents
     * @param  Config  $config
     * @param  bool|null  $updating  If null then we check for existence of the file
     * @return \League\Flysystem\StorageAttributes|false item info
     */
    protected function upload($path, $contents, Config $config, $updating = null)
    {
        $this->refreshToken();
        [$parentId, $fileName] = $this->splitPath($path);
        $mime = $config->get('mimetype');
        $file = new DriveFile();

        if ($updating === null || $updating === true) {
            $srcFile = $this->getFileObject($path);
            $updating = $srcFile !== null;
        } else {
            $srcFile = null;
        }
        if (!$updating) {
            $file->setName($fileName);
            $file->setParents([
                $parentId
            ]);
        }

        if (!$mime) {
            $mime = self::guessMimeType($fileName, is_string($contents) ? $contents : '');
            if (empty($mime)) {
                $mime = 'application/octet-stream';
            }
        }
        $file->setMimeType($mime);

        /** @var StreamInterface $stream */
        $stream = Utils::streamFor($contents);
        $size = $stream->getSize();

        if ($size <= self::MAX_CHUNK_SIZE) {
            // one shot upload
            $params = [
                'data' => $stream,
                'uploadType' => 'media',
                'fields' => self::FETCHFIELDS_GET
            ];

            if (!$updating) {
                $obj = $this->service->files->create($file, $this->applyDefaultParams($params, 'files.create'));
            } else {
                $obj = $this->service->files->update($srcFile->getId(), $file, $this->applyDefaultParams($params, 'files.update'));
            }
        } else {
            // chunked upload
            $client = $this->service->getClient();

            $params = [
                'fields' => self::FETCHFIELDS_GET
            ];

            $client->setDefer(true);
            if (!$updating) {
                /** @var RequestInterface $request */
                $request = $this->service->files->create($file, $this->applyDefaultParams($params, 'files.create'));
            } else {
                /** @var RequestInterface $request */
                $request = $this->service->files->update($srcFile->getId(), $file, $this->applyDefaultParams($params, 'files.update'));
            }

            $media = new StreamableUpload($client, $request, $mime, $stream, true, self::MAX_CHUNK_SIZE);
            $media->setFileSize($size);
            do {
                if (DEBUG_ME) {
                    echo "* Uploading next chunk.\n";
                }
                $status = $media->nextChunk();
            } while ($status === false);

            // The final value of $status will be the data from the API for the object that has been uploaded.
            if ($status !== false) {
                $obj = $status;
            }

            $client->setDefer(false);
        }

        $this->resetRequest($parentId);

        if (isset($obj) && $obj instanceof DriveFile) {
            $this->cacheFileObjects[$obj->getId()] = $obj;
            $this->cacheObjects([$obj->getId() => $obj]);
            $result = $this->normaliseObject($obj, self::dirname($path));
            if ($this->useSinglePathTransaction && $this->useDisplayPaths) {
                $this->cachedPaths[$result->extraMetadata()['display_path']] = $obj->getId();
            }

            if ($config->get('visibility') === Visibility::PUBLIC) {
                $this->publish($obj->getId());
            } else {
                $this->unpublish($obj->getId());
            }
            return $result;
        }
        return false;
    }

    /**
     * @param  array  $ids
     * @param  bool  $checkDir
     * @return array
     */
    protected function getObjects($ids, $checkDir = false)
    {
        if ($checkDir && !$this->useHasDir) {
            $checkDir = false;
        }

        $fetch = [];
        foreach ($ids as $itemId) {
            if (!isset($this->cacheFileObjects[$itemId])) {
                $fetch[$itemId] = null;
            }
        }
        if (!empty($fetch) || $checkDir) {
            $this->refreshToken();
            $service = $this->service;
            $client = $service->getClient();

            $client->setUseBatch(true);
            try {
                $batch = $service->createBatch();

                $opts = [
                    'fields' => self::FETCHFIELDS_GET
                ];

                $count = 0;
                if (!$this->rootId) {
                    /** @var RequestInterface $request */
                    $request = $this->service->files->get($this->root, $this->applyDefaultParams($opts, 'files.get'));
                    $batch->add($request, 'rootdir');
                    $count++;
                }

                $results = [];
                foreach ($fetch as $itemId => $value) {
                    if (DEBUG_ME) {
                        echo "*** FETCH *** $itemId\n";
                    }

                    /** @var RequestInterface $request */
                    $request = $this->service->files->get($itemId, $opts);
                    $batch->add($request, $itemId);
                    $count++;

                    if ($checkDir) {
                        /** @var RequestInterface $request */
                        $request = $service->files->listFiles($this->applyDefaultParams([
                            'pageSize' => 1,
                            'orderBy' => 'folder,modifiedTime,name',
                            'q' => sprintf('trashed = false and "%s" in parents and mimeType = "%s"', $itemId, self::DIRMIME)
                        ], 'files.list'));
                        $batch->add($request, 'hasdir-'.$itemId);
                        $count++;
                    }

                    if ($count > 90) {
                        // batch requests are limited to 100 calls in a single batch request
                        $results[] = $batch->execute();
                        $batch = $service->createBatch();
                        $count = 0;
                    }
                }
                if ($count > 0) {
                    $results[] = $batch->execute();
                }
                if (!empty($results)) {
                    $results = array_merge(...$results);
                }

                foreach ($results as $key => $value) {
                    if ($value instanceof DriveFile) {
                        $itemId = $value->getId();
                        $this->cacheFileObjects[$itemId] = $value;
                        if (!$this->rootId && strcmp($key, 'response-rootdir') === 0) {
                            $this->rootId = $itemId;
                        }
                    } else {
                        if ($checkDir && $value instanceof FileList) {
                            if (strncmp($key, 'response-hasdir-', 16) === 0) {
                                $key = substr($key, 16);
                                if (isset($this->cacheFileObjects[$key]) && $this->cacheFileObjects[$key]->mimeType === self::DIRMIME) {
                                    $this->cacheHasDirs[$key] = (bool)$value->getFiles();
                                }
                            }
                        }
                    }
                }

                $this->cacheObjects($results);
            } finally {
                $client->setUseBatch(false);
            }
        }

        $objects = [];
        foreach ($ids as $itemId) {
            $objects[$itemId] = isset($this->cacheFileObjects[$itemId]) ? $this->cacheFileObjects[$itemId] : null;
        }
        return $objects;
    }

    protected function buildPathFromCacheFileObjects($lastItemId)
    {
        $complete_paths = [];
        $itemIds = [$lastItemId];
        $paths = ['' => ''];
        $is_first = true;
        while (!empty($itemIds)) {
            $new_itemIds = [];
            $new_paths = [];
            foreach ($itemIds as $itemId) {
                if (empty($this->cacheFileObjects[$itemId])) {
                    continue;
                }

                /* @var DriveFile $obj */
                $obj = $this->cacheFileObjects[$itemId];
                $parents = $obj->getParents();

                foreach ($paths as $id => $path) {
                    if ($is_first) {
                        $is_first = false;
                        $new_path = $this->sanitizeFilename($obj->getName());
                        $id = $itemId;
                    } else {
                        $new_path = $this->sanitizeFilename($obj->getName()).'/'.$path;
                    }

                    if ($this->rootId === $itemId) {
                        if (!empty($path)) {
                            $complete_paths[$id] = $path;
                        } // this path is complete...don't include drive name
                    } else {
                        if (!empty($parents)) {
                            $new_paths[$id] = $new_path;
                        }
                    }
                }

                if (!empty($parents)) {
                    $new_itemIds[] = (array)($obj->getParents());
                }
            }
            $paths = $new_paths;
            $itemIds = !empty($new_itemIds) ? array_merge(...$new_itemIds) : [];
        }
        return $complete_paths;
    }

    public function uncacheFolder($path)
    {
        if ($this->useDisplayPaths) {
            try {
                $path_id = $this->getCachedPathId($path);
                if (is_array($path_id) && !empty($path_id[0] ?? null)) {
                    $this->uncacheId($path_id[0]);
                }
            } catch (UnableToReadFile $e) {
                // unnecesary
            }
        } else {
            $this->uncacheId($path);
        }
    }

    protected function uncacheId($id)
    {
        if (empty($id)) {
            return;
        }
        $basePath = null;
        foreach ($this->cachedPaths as $path => $itemId) {
            if ($itemId === $id) {
                $basePath = (string)$path;
                break;
            }
        }
        if ($basePath) {
            foreach ($this->cachedPaths as $path => $itemId) {
                if (strlen((string)$path) >= strlen($basePath) && strncmp((string)$path, $basePath, strlen($basePath)) === 0) {
                    unset($this->cachedPaths[$path]);
                }
            }
        }

        unset($this->cacheFileObjects[$id], $this->cacheHasDirs[$id]);
    }

    protected function cacheObjects($objects)
    {
        foreach ($objects as $key => $value) {
            if ($value instanceof DriveFile) {
                $complete_paths = $this->buildPathFromCacheFileObjects($value->getId());
                foreach ($complete_paths as $itemId => $path) {
                    if (DEBUG_ME) {
                        echo 'Complete path: '.$path.' ['.$itemId."]\n";
                    }

                    if (!isset($this->cachedPaths[$path])) {
                        $this->cachedPaths[$path] = $itemId;
                    } else {
                        if (!is_array($this->cachedPaths[$path])) {
                            if ($itemId !== $this->cachedPaths[$path]) {
                                // convert to array
                                $this->cachedPaths[$path] = [
                                    $this->cachedPaths[$path],
                                    $itemId
                                ];

                                if (DEBUG_ME) {
                                    echo 'Caching [DUP]: '.$path.' => '.$itemId."\n";
                                }
                            }
                        } else {
                            if (!in_array($itemId, $this->cachedPaths[$path])) {
                                array_push($this->cachedPaths[$path], $itemId);
                                if (DEBUG_ME) {
                                    echo 'Caching [DUP]: '.$path.' => '.$itemId."\n";
                                }
                            }
                        }
                    }
                }
            }
        }
    }

    protected function indexString($str, $ch = '/')
    {
        $indices = [];
        for ($i = 0, $len = strlen($str); $i < $len; $i++) {
            if ($str[$i] === $ch) {
                $indices[] = $i;
            }
        }
        return $indices;
    }

    protected function getCachedPathId($path, $indices = null)
    {
        $pathLen = strlen($path);
        if ($indices === null) {
            $indices = $this->indexString($path, '/');
            $indices[] = $pathLen;
        }

        $maxLen = 0;
        $itemId = null;
        $pathMatch = null;

        foreach ($this->cachedPaths as $pathFrag => $id) {
            $pathFrag = (string)$pathFrag;
            $len = strlen($pathFrag);
            if ($len > $pathLen || $len < $maxLen || !in_array($len, $indices)) {
                continue;
            }

            if (strncmp($pathFrag, $path, $len) === 0) {
                if ($len === $pathLen) {
                    return [$id, $pathFrag];
                } // we found a perfect match

                $maxLen = $len;
                $itemId = $id;
                $pathMatch = $pathFrag;
            }
        }

        // we found a partial match or none at all
        return [$itemId, $pathMatch];
    }

    protected function getPathToIndex($path, $i, $indices)
    {
        if ($i < 0) {
            return '';
        }
        if (!isset($indices[$i]) || !isset($indices[$i + 1])) {
            return $path;
        }
        return substr($path, 0, $indices[$i]);
    }

    protected function getToken($path, $i, $indices)
    {
        if ($i < 0 || !isset($indices[$i])) {
            return '';
        }
        $start = $i > 0 ? $indices[$i - 1] + 1 : 0;
        return substr($path, $start, isset($indices[$i]) ? $indices[$i] - $start : null);
    }

    protected function cachePaths($displayPath, $i, $indices, $parentItemId)
    {
        $nextItemId = $parentItemId;
        for ($count = count($indices); $i < $indices; $i++) {
            $token = $this->getToken($displayPath, $i, $indices);
            if (empty($token) && $token !== '0') {
                return;
            }
            $basePath = $this->getPathToIndex($displayPath, $i - 2, $indices);
            if (!empty($basePath)) {
                $basePath .= '/';
            }

            if ($nextItemId === null) {
                return;
            }

            $is_last = $i === $count - 1;

            // search only for directories unless it's the last token
            if (!is_array($nextItemId)) {
                $nextItemId = [$nextItemId];
            }

            $items = [];
            foreach ($nextItemId as $id) {
                if (!$this->canRequest($id, $is_last)) {
                    continue;
                }
                $this->markRequest($id, $is_last);
                if (DEBUG_ME) {
                    echo 'New req: '.$id;
                }

                $query = $is_last ? [] : ['mimeType = "'.self::DIRMIME.'"'];
                if ($this->useSinglePathTransaction) {
                    $query[] = "name = '{$token}'";
                }
                $items[] = $this->getItems($id, false, 0, implode(' and ', $query));
                if (DEBUG_ME) {
                    echo " ...done\n";
                }
            }
            if (!empty($items)) {
                /** @noinspection SlowArrayOperationsInLoopInspection */
                $items = array_merge(...$items);
            }

            $nextItemId = null;
            foreach ($items as $itemObj) {
                $item = $itemObj->extraMetadata();
                $itemId = basename($item['virtual_path']);
                $fullPath = $basePath.$item['display_path'];

                // update cache
                if (!isset($this->cachedPaths[$fullPath])) {
                    $this->cachedPaths[$fullPath] = $itemId;
                    if (DEBUG_ME) {
                        echo 'Caching: '.$fullPath.' => '.$itemId."\n";
                    }
                } else {
                    if (!is_array($this->cachedPaths[$fullPath])) {
                        if ($itemId !== $this->cachedPaths[$fullPath]) {
                            // convert to array
                            $this->cachedPaths[$fullPath] = [
                                $this->cachedPaths[$fullPath],
                                $itemId
                            ];

                            if (DEBUG_ME) {
                                echo 'Caching [DUP]: '.$fullPath.' => '.$itemId."\n";
                            }
                        }
                    } else {
                        if (!in_array($itemId, $this->cachedPaths[$fullPath])) {
                            $this->cachedPaths[$fullPath][] = $itemId;
                            if (DEBUG_ME) {
                                echo 'Caching [DUP]: '.$fullPath.' => '.$itemId."\n";
                            }
                        }
                    }
                }

                if (basename($item['display_path']) === $token) {
                    $nextItemId = $this->cachedPaths[$fullPath];
                } // found our token
            }
        }
    }

    /**
     * Create a full virtual path from cache
     *
     * @param  string  $displayPath
     * @param  bool  $returnFirstItem  return first item only
     * @return string[]|string
     *
     * @throws UnableToReadFile
     */
    protected function makeFullVirtualPath($displayPath, $returnFirstItem = false)
    {
        $paths = ['' => null];

        $tmp = '';
        $tokens = explode('/', trim($displayPath, '/'));
        foreach ($tokens as $token) {
            if (empty($tmp)) {
                $tmp .= $token;
            } else {
                $tmp .= '/'.$token;
            }

            if (empty($this->cachedPaths[$tmp])) {
                throw UnableToReadFile::fromLocation($displayPath, 'File not found');
            }
            if (is_array($this->cachedPaths[$tmp])) {
                $new_paths = [];
                foreach ($paths as $path => $obj) {
                    $parentId = $path === '' ? '' : basename($path);
                    foreach ($this->cachedPaths[$tmp] as $id) {
                        if ($parentId === '' || (!empty($this->cacheFileObjects[$id]->parents) && in_array($parentId, $this->cacheFileObjects[$id]->parents))) {
                            $new_paths[$path.'/'.$id] = $this->cacheFileObjects[$id];
                        }
                    }
                }
                $paths = $new_paths;
            } else {
                $id = $this->cachedPaths[$tmp];
                $new_paths = [];
                foreach ($paths as $path => $obj) {
                    $parentId = $path === '' ? '' : basename($path);
                    if ($parentId === '' || (!empty($this->cacheFileObjects[$id]->parents) && in_array($parentId, $this->cacheFileObjects[$id]->parents))) {
                        $new_paths[$path.'/'.$id] = $this->cacheFileObjects[$id];
                    }
                }
                $paths = $new_paths;
            }
        }

        $count = count($paths);
        if ($count === 0) {
            throw UnableToReadFile::fromLocation($displayPath, 'File not found');
        }

        if (count($paths) > 1) {
            // sort oldest to newest
            uasort($paths, function ($a, $b) {
                $t1 = strtotime($a->getCreatedTime());
                $t2 = strtotime($b->getCreatedTime());
                if ($t1 < $t2) {
                    return -1;
                }
                if ($t1 > $t2) {
                    return 1;
                }
                return 0;
            });

            if (!$returnFirstItem) {
                return array_keys($paths);
            }
        }
        return array_keys($paths)[0];
    }

    protected function returnSingle($item, $returnFirstItem)
    {
        if ($returnFirstItem && is_array($item)) {
            return $item[0];
        }
        return $item;
    }

    /**
     * Convert display path to virtual path or just id
     *
     * @param  string  $displayPath
     * @param  bool  $makeFullVirtualPath
     * @param  bool  $returnFirstItem
     * @return string[]|string Single itemId/path or array of them
     *
     * @throws UnableToReadFile
     */
    protected function toVirtualPath($displayPath, $makeFullVirtualPath = true, $returnFirstItem = false)
    {
        if ($displayPath === '' || $displayPath === '/' || $displayPath === $this->root) {
            return '';
        }

        $displayPath = trim($displayPath, '/'); // not needed

        $indices = $this->indexString($displayPath, '/');
        $indices[] = strlen($displayPath);

        [$itemId, $pathMatch] = $this->getCachedPathId($displayPath, $indices);
        $i = 0;
        if ($pathMatch !== null) {
            if (strcmp($pathMatch, $displayPath) === 0) {
                if ($makeFullVirtualPath) {
                    return $this->makeFullVirtualPath($displayPath, $returnFirstItem);
                }
                return $this->returnSingle($itemId, $returnFirstItem);
            }
            $i = array_search(strlen($pathMatch), $indices) + 1;
        }
        if ($itemId === null) {
            $itemId = '';
        }
        $this->cachePaths($displayPath, $i, $indices, $itemId);

        if ($makeFullVirtualPath) {
            return $this->makeFullVirtualPath($displayPath, $returnFirstItem);
        }

        if (empty($this->cachedPaths[$displayPath])) {
            throw UnableToReadFile::fromLocation($displayPath, 'File not found');
        }

        return $this->returnSingle($this->cachedPaths[$displayPath], $returnFirstItem);
    }

    /**
     * Convert virtual path to display path
     *
     * @param  string  $virtualPath
     * @return string
     *
     * @throws UnableToReadFile
     */
    protected function toDisplayPath($virtualPath)
    {
        if ($virtualPath === '' || $virtualPath === '/') {
            return '/';
        }

        $tokens = explode('/', trim($virtualPath, '/'));

        /** @var DriveFile[] $objects */
        $objects = $this->getObjects($tokens);
        $display = '';
        foreach ($tokens as $token) {
            if (!isset($objects[$token])) {
                throw UnableToReadFile::fromLocation($virtualPath, 'File not found');
            }
            if (!empty($display) || $display === '0') {
                $display .= '/';
            }
            $display .= $this->sanitizeFilename($objects[$token]->getName());
        }
        return $display;
    }

    protected function toSingleVirtualPath($displayPath, $makeFullVirtualPath = true, $can_throw = true, $createDirsIfNeeded = false, $is_dir = false)
    {
        try {
            $path = $this->toVirtualPath($displayPath, $makeFullVirtualPath, true);
        } catch (UnableToReadFile $e) {
            if (!$createDirsIfNeeded) {
                if ($can_throw) {
                    throw $e;
                }
                return false;
            }

            $subdir = $is_dir ? $displayPath : self::dirname($displayPath);
            if ($subdir === '') {
                if ($can_throw) {
                    throw $e;
                }
                return false;
            }

            $this->createDirectory($subdir, new Config());
            if (!$this->hasDir($subdir)) {
                if ($can_throw) {
                    throw $e;
                }
                return false;
            }

            try {
                $path = $this->toVirtualPath($displayPath, $makeFullVirtualPath, true);
            } catch (UnableToReadFile $e) {
                if ($can_throw) {
                    throw $e;
                }
                return false;
            }
        }
        return $path;
    }

    protected function canRequest($id, $is_full_req)
    {
        if (!isset($this->requestedIds[$id])) {
            return true;
        }
        if ($is_full_req && $this->requestedIds[$id]['type'] === false) {
            return true;
        } // we're making a full dir request and previous request was dirs only...allow
        if (time() - $this->requestedIds[$id]['time'] > self::FILE_OBJECT_MINIMUM_VALID_TIME) {
            return true;
        }
        return false; // not yet
    }

    protected function markRequest($id, $is_full_req)
    {
        $this->requestedIds[$id] = [
            'type' => (bool)$is_full_req,
            'time' => time()
        ];
    }

    /**
     * @param  string|string[]  $id
     * @param  bool  $reset_all
     */
    protected function resetRequest($id, $reset_all = false)
    {
        if ($reset_all) {
            $this->requestedIds = [];
        } else {
            if (is_array($id)) {
                foreach ($id as $i) {
                    if ($i === $this->root) {
                        unset($this->requestedIds['']);
                    }
                    unset($this->requestedIds[$i]);
                }
            } else {
                if ($id === $this->root) {
                    unset($this->requestedIds['']);
                }
                unset($this->requestedIds[$id]);
            }
        }
    }

    protected function sanitizeFilename($filename)
    {
        if (!empty($this->options['sanitize_chars'])) {
            $filename = str_replace(
                $this->options['sanitize_chars'],
                $this->options['sanitize_replacement_char'],
                $filename
            );
        }

        return $filename;
    }

    public static function dirname($path)
    {
        // fix for Flysystem bug on Windows
        $path = self::normalizeDirname(dirname($path));
        return str_replace('\\', '/', $path);
    }

    protected function applyDefaultParams($params, $cmdName)
    {
        if (isset($this->optParams[$cmdName]) && is_array($this->optParams[$cmdName])) {
            return array_replace($this->optParams[$cmdName], $params);
        } else {
            return $params;
        }
    }

    /**
     * Enables empty google drive trash
     *
     * @return void
     *
     * @see https://developers.google.com/drive/v3/reference/files emptyTrash
     * @see \Google_Service_Drive_Resource_Files
     */
    public function emptyTrash(array $params = [])
    {
        $this->refreshToken();
        $this->service->files->emptyTrash($this->applyDefaultParams($params, 'files.emptyTrash'));
    }

    /**
     * Enables Team Drive support by changing default parameters
     *
     * @return void
     *
     * @see https://developers.google.com/drive/v3/reference/files
     * @see \Google_Service_Drive_Resource_Files
     */
    public function enableTeamDriveSupport()
    {
        $this->optParams = array_merge_recursive(
            array_fill_keys([
                'files.copy', 'files.create', 'files.delete',
                'files.trash', 'files.get', 'files.list', 'files.update',
                'files.watch', 'permissions.list'
            ], ['supportsAllDrives' => true]),
            $this->optParams
        );
    }

    /**
     * Selects Team Drive to operate by changing default parameters
     *
     * @param  string  $teamDriveId  Team Drive id
     * @param  string  $corpora  Corpora value for files.list
     * @return void
     *
     * @see https://developers.google.com/drive/v3/reference/files
     * @see https://developers.google.com/drive/v3/reference/files/list
     * @see \Google_Service_Drive_Resource_Files
     */
    public function setTeamDriveId($teamDriveId, $corpora = 'drive')
    {
        $this->enableTeamDriveSupport();
        $this->optParams = array_merge_recursive($this->optParams, [
            'files.list' => [
                'corpora' => $corpora,
                'includeItemsFromAllDrives' => true,
                'driveId' => $teamDriveId
            ]
        ]);

        if ($this->root === 'root' || $this->root === null) {
            $this->setPathPrefix('');
            $this->root = $teamDriveId;
        }
    }

    /**
     * Guess MIME Type based on the path of the file and it's content.
     *
     * @param  string  $path
     * @param  string|resource  $content
     * @return string|null MIME Type or NULL if no extension detected
     */
    public static function guessMimeType($path, $content)
    {
        $detector = new FinfoMimeTypeDetector();
        if (is_string($content)) {
            $mimeType = $detector->detectMimeTypeFromBuffer($content);
        }
        if (!(empty($mimeType) || in_array($mimeType, ['application/x-empty', 'text/plain', 'text/x-asm']))) {
            return $mimeType;
        }
        return $detector->detectMimeTypeFromPath($path) ?: 'text/plain';
    }

    /**
     * Normalize a dirname return value.
     *
     * @param  string  $dirname
     * @return string normalized dirname
     */
    public static function normalizeDirname($dirname)
    {
        return $dirname === '.' ? '' : $dirname;
    }
}<|MERGE_RESOLUTION|>--- conflicted
+++ resolved
@@ -71,7 +71,7 @@
     const DIRMIME = 'application/vnd.google-apps.folder';
 
     /**
-     * MIME type of directory
+     * MIME type of shortcut
      *
      * @var string
      */
@@ -1165,18 +1165,13 @@
     {
         $id = $object->getId();
         $path_parts = $this->splitFileExtension($object->getName());
-<<<<<<< HEAD
+        if ($object->mimeType == self::SHORTCUTMIME) {
+            $object->mimeType = $object->shortcutDetails->targetMimeType;
+            $id = $object->shortcutDetails->targetId;
+        }
         $type = $object->mimeType === self::DIRMIME ? 'dir' : 'file';
         $result = ['id' => $id];
         $visibility = Visibility::PRIVATE;
-=======
-        $result = ['id' => $id, 'visibility' => AdapterInterface::VISIBILITY_PRIVATE];
-        if ($object->mimeType == self::SHORTCUTMIME) {
-            $object->mimeType = $object->shortcutDetails->targetMimeType;
-            $id = $object->shortcutDetails->targetId;
-        }
-        $result['type'] = $object->mimeType === self::DIRMIME ? 'dir' : 'file';
->>>>>>> 8b2e3176
         $permissions = $object->getPermissions();
         try {
             foreach ($permissions as $permission) {
