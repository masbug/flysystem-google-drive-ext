--- conflicted
+++ resolved
@@ -286,10 +286,7 @@
      */
     public function getService()
     {
-<<<<<<< HEAD
-=======
         $this->refreshToken();
->>>>>>> 9ba9dc64
         return $this->service;
     }
 
@@ -434,75 +431,11 @@
     /**
      * {@inheritdoc}
      */
-<<<<<<< HEAD
     public function copy(string $location, string $destination, Config $config): void
     {
+        $this->refreshToken();
         $path = $this->prefixer->prefixPath($location);
         $newpath = $this->prefixer->prefixPath($destination);
-=======
-    public function rename($path, $newpath)
-    {
-        $this->refreshToken();
-        if ($this->useDisplayPaths) {
-            $path = $this->toVirtualPath($path, true, true);
-            $newpathDir = self::dirname($newpath);
-            try {
-                $toPath = $this->toVirtualPath($newpathDir, false, true);
-            } catch (FileNotFoundException $e) {
-                if ($this->createDir($newpathDir, new Config(), true) === false) {
-                    return false;
-                }
-                $toPath = $this->toVirtualPath($newpathDir, false, true);
-            }
-            if ($toPath === '') {
-                $toPath = $this->root;
-            }
-
-            [$oldParent, $fileId] = $this->splitPath($path);
-            $newParent = $toPath;
-            $newName = basename($newpath);
-        } else {
-            [$oldParent, $fileId] = $this->splitPath($path);
-            [$newParent, $newName] = $this->splitPath($newpath);
-        }
-
-        $file = new Google_Service_Drive_DriveFile();
-        $file->setName($newName);
-        $opts = [
-            'fields' => self::FETCHFIELDS_GET
-        ];
-        if ($newParent !== $oldParent) {
-            $opts['addParents'] = $newParent;
-            if ($oldParent !== '') {
-                $opts['removeParents'] = $oldParent;
-            }
-        }
-
-        $updatedFile = $this->service->files->update($fileId, $file, $this->applyDefaultParams($opts, 'files.update'));
-
-        if ($updatedFile) {
-            $id = $updatedFile->getId();
-            if (isset($this->cacheHasDirs[$fileId])) {
-                $this->cacheHasDirs[$id] = $this->cacheHasDirs[$fileId];
-            }
-            $this->uncacheId($fileId);
-            $this->cacheFileObjects[$id] = $updatedFile;
-            $this->cacheObjects([$id => $updatedFile]);
-            $this->resetRequest([$oldParent, $newParent, $fileId, $id]);
-
-            return true;
-        }
-
-        return false;
-    }
-
-    /**
-     * {@inheritdoc}
-     */
-    public function copy($path, $newpath)
-    {
-        $this->refreshToken();
->>>>>>> 9ba9dc64
         if ($this->useDisplayPaths) {
             $srcId = $this->toVirtualPath($path, false, true);
             $newpathDir = self::dirname($newpath);
@@ -631,13 +564,8 @@
             try {
                 $ids = $this->toVirtualPath($path, false);
                 $deleted = $this->delete_by_id($ids);
-<<<<<<< HEAD
             } catch (Throwable $exception) {
                 $deleted = true;
-=======
-            } catch (\Exception $e) {
-                //Unnecesary
->>>>>>> 9ba9dc64
             }
         } else {
             if ($file = $this->getFileObject($path)) {
@@ -706,11 +634,8 @@
      */
     public function read(string $location): string
     {
-<<<<<<< HEAD
+        $this->refreshToken();
         $path = $this->prefixer->prefixPath($location);
-=======
-        $this->refreshToken();
->>>>>>> 9ba9dc64
         if ($this->useDisplayPaths) {
             $fileId = $this->toVirtualPath($path, false, true);
         } else {
@@ -728,11 +653,8 @@
      */
     public function readStream(string $location)
     {
-<<<<<<< HEAD
+        $this->refreshToken();
         $path = $this->prefixer->prefixPath($location);
-=======
-        $this->refreshToken();
->>>>>>> 9ba9dc64
         if ($this->useDisplayPaths) {
             $path = $this->toVirtualPath($path, false, true);
         }
@@ -844,22 +766,11 @@
      */
     public function listContents(string $directory, bool $recursive): iterable
     {
-<<<<<<< HEAD
+        $this->refreshToken();
         $path = $this->prefixer->prefixPath($directory);
         if ($this->useDisplayPaths) {
             $time = microtime(true);
             $vp = $this->toVirtualPath($path ?: '');
-=======
-        $this->refreshToken();
-        if ($this->useDisplayPaths) {
-            $time = microtime(true);
-            $vp = [];
-            try {
-                $vp = $this->toVirtualPath($directory);
-            } catch (\Exception $e) {
-                //Unnecesary
-            }
->>>>>>> 9ba9dc64
             $elapsed = (microtime(true) - $time) * 1000.0;
             if (!is_array($vp)) {
                 $vp = [$vp];
@@ -1689,11 +1600,7 @@
                 if (is_array($path_id) && !empty($path_id[0] ?? null)) {
                     $this->uncacheId($path_id[0]);
                 }
-<<<<<<< HEAD
             } catch (UnableToReadFile $e) {
-=======
-            } catch (FileNotFoundException $e) {
->>>>>>> 9ba9dc64
                 // unnecesary
             }
         } else {
@@ -2195,10 +2102,7 @@
      */
     public function emptyTrash(array $params = [])
     {
-<<<<<<< HEAD
-=======
         $this->refreshToken();
->>>>>>> 9ba9dc64
         $this->service->files->emptyTrash($this->applyDefaultParams($params, 'files.emptyTrash'));
     }
 
