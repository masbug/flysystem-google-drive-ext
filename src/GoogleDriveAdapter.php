--- conflicted
+++ resolved
@@ -494,18 +494,8 @@
             }
 
             $srcFile = $this->cacheFileObjects[$srcId];
-            $permissions = $srcFile->getPermissions();
-            $visibility = Visibility::PRIVATE;
-            try {
-                foreach ($permissions as $permission) {
-                    if ($permission->type === $this->publishPermission['type'] && $permission->role === $this->publishPermission['role']) {
-                        $visibility = Visibility::PUBLIC;
-                        break;
-                    }
-                }
-            } catch (Exception $e) {
-                // unnecesary
-            }
+            $visibility = $this->getRawVisibility($srcFile);
+
             if ($config->get('visibility') === Visibility::PUBLIC || $visibility === Visibility::PUBLIC) {
                 $this->publish($id);
             } else {
@@ -525,7 +515,7 @@
     public function move(string $source, string $destination, Config $config): void
     {
         if (!$this->fileExists($source)) {
-            throw UnableToMoveFile::fromLocationTo($source, $destination, new \Exception("File {$source} not exist."));
+            throw UnableToMoveFile::fromLocationTo($source, $destination, new Exception("File {$source} not exist."));
         }
         try {
             $this->copy($source, $destination, $config);
@@ -844,7 +834,7 @@
 
     private function fileAttributes(string $path, string $type = ''): FileAttributes
     {
-        $exception = new \Exception('Unable to get metadata');
+        $exception = new Exception('Unable to get metadata');
         $prefixedPath = $this->prefixer->prefixPath($path);
 
         try {
@@ -927,16 +917,11 @@
             // Unnecesary
         }
         if (!isset($file) || !$file) {
-            throw UnableToRetrieveMetadata::visibility($location, '', new \Exception('Error finding the file'));
-        }
-        $permissions = $file->getPermissions();
-        $visibility = Visibility::PRIVATE;
-        foreach ($permissions as $permission) {
-            if ($permission->type === $this->publishPermission['type'] && $permission->role === $this->publishPermission['role']) {
-                $visibility = Visibility::PUBLIC;
-                break;
-            }
-        }
+            throw UnableToRetrieveMetadata::visibility($location, '', new Exception('Error finding the file'));
+        }
+
+        $visibility = $this->getRawVisibility($file);
+
         return new FileAttributes(/** @scrutinizer ignore-type */ $path, null, $visibility);
     }
 
@@ -1021,18 +1006,15 @@
     }
 
     /**
-<<<<<<< HEAD
-=======
      * Get the object permissions presented as a visibility.
      *
      * @param  string  $path  itemId path
      * @return string
      */
-    protected function getRawVisibility($path)
-    {
-        $file = $this->getFileObject($path);
+    private function getRawVisibility($file)
+    {
         $permissions = $file->getPermissions();
-        $visibility = AdapterInterface::VISIBILITY_PRIVATE;
+        $visibility = Visibility::PRIVATE;
 
         if (! count($permissions)) {
             $permissions = $this->service->permissions->listPermissions($file->getId(), $this->applyDefaultParams([], 'permissions.list'));
@@ -1041,7 +1023,7 @@
 
         foreach ($permissions as $permission) {
             if ($permission->type === $this->publishPermission['type'] && $permission->role === $this->publishPermission['role']) {
-                $visibility = AdapterInterface::VISIBILITY_PUBLIC;
+                $visibility = Visibility::PUBLIC;
                 break;
             }
         }
@@ -1049,7 +1031,6 @@
     }
 
     /**
->>>>>>> 1da5ec33
      * Publish specified path item
      *
      * @param  string  $path  itemId path
@@ -1059,15 +1040,8 @@
     {
         $this->refreshToken();
         if (($file = $this->getFileObject($path))) {
-            $permissions = $file->getPermissions();
-            try {
-                foreach ($permissions as $permission) {
-                    if ($permission->type === $this->publishPermission['type'] && $permission->role === $this->publishPermission['role']) {
-                        return true;
-                    }
-                }
-            } catch (Exception $e) {
-                // unnecesary
+            if ($this->getRawVisibility($file) === Visibility::PUBLIC) {
+                return true;
             }
             try {
                 $new_permission = new Permission($this->publishPermission);
@@ -1075,7 +1049,7 @@
                     $file->setPermissions([$permission]);
                     return true;
                 }
-            } catch (\Exception $e) {
+            } catch (Throwable $e) {
                 return false;
             }
         }
@@ -1093,7 +1067,7 @@
     {
         $this->refreshToken();
         if (($file = $this->getFileObject($path))) {
-            if ($this->getRawVisibility($path) !== AdapterInterface::VISIBILITY_PUBLIC) {
+            if ($this->getRawVisibility($file) !== Visibility::PUBLIC) {
                 return true;
             }
             $permissions = $file->getPermissions();
@@ -1105,7 +1079,7 @@
                 }
                 $file->setPermissions([]);
                 return true;
-            } catch (\Exception $e) {
+            } catch (Throwable $e) {
                 return false;
             }
         }
@@ -1180,7 +1154,7 @@
                     break;
                 }
             }
-        } catch (\Exception $e) {
+        } catch (Throwable $e) {
             // Unnecesary
         }
         if ($this->useDisplayPaths) {
@@ -1264,7 +1238,7 @@
                 } else {
                     $pageToken = null;
                 }
-            } catch (\Exception $e) {
+            } catch (Throwable $e) {
                 $pageToken = null;
             }
         } while ($pageToken && $maxResults === 0);
