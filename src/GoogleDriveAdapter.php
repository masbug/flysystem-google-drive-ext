<?php

declare(strict_types=1);

namespace Masbug\Flysystem;

use Exception;
use Google\Service\Drive;
use Google\Service\Drive\DriveFile;
use Google\Service\Drive\FileList;
use Google\Service\Drive\Permission;
use GuzzleHttp\Psr7\Utils;
use League\Flysystem\Config;
use League\Flysystem\DirectoryAttributes;
use League\Flysystem\FileAttributes;
use League\Flysystem\FilesystemAdapter;
use League\Flysystem\InvalidVisibilityProvided;
use League\Flysystem\PathPrefixer;
use League\Flysystem\UnableToCopyFile;
use League\Flysystem\UnableToCreateDirectory;
use League\Flysystem\UnableToDeleteDirectory;
use League\Flysystem\UnableToDeleteFile;
use League\Flysystem\UnableToMoveFile;
use League\Flysystem\UnableToReadFile;
use League\Flysystem\UnableToRetrieveMetadata;
use League\Flysystem\UnableToSetVisibility;
use League\Flysystem\UnableToWriteFile;
use League\Flysystem\Visibility;
use League\MimeTypeDetection\FinfoMimeTypeDetector;
use Psr\Http\Message\RequestInterface;
use Psr\Http\Message\StreamInterface;
use Throwable;

define('DEBUG_ME', false);

class GoogleDriveAdapter implements FilesystemAdapter
{
    /**
     * Maximum size of upload content before switching from "one shot" mode to "chunked upload"
     *
     * @var int
     */
    const MAX_CHUNK_SIZE = 100 * 1024 * 1024;

    /**
     * Minimum time [s] before allowing already cached file object to be refreshed
     *
     * @var int
     */
    const FILE_OBJECT_MINIMUM_VALID_TIME = 10;

    /**
     * Fetch fields setting for list
     *
     * @var string
     */
    const FETCHFIELDS_LIST = 'files(id,mimeType,createdTime,modifiedTime,name,parents,permissions,size,webContentLink),nextPageToken';

    /**
     * Fetch fields setting for get
     *
     * @var string
     */
    const FETCHFIELDS_GET = 'id,name,mimeType,createdTime,modifiedTime,parents,permissions,size,webContentLink,webViewLink';

    /**
     * MIME tyoe of directory
     *
     * @var string
     */
    const DIRMIME = 'application/vnd.google-apps.folder';

    /**
     * \Google\Service\Drive instance
     *
     * @var Drive
     */
    protected $service;

    /**
     * Default options
     *
     * @var array
     */
    protected static $defaultOptions = [
        'spaces'            => 'drive',
        'useHasDir'         => false,
        'useDisplayPaths'   => true,
        'usePermanentDelete'   => false,
        'publishPermission' => [
            'type'     => 'anyone',
            'role'     => 'reader',
            'withLink' => true
        ],
        'appsExportMap'     => [
            'application/vnd.google-apps.document'     => 'application/vnd.openxmlformats-officedocument.wordprocessingml.document',
            'application/vnd.google-apps.spreadsheet'  => 'application/vnd.openxmlformats-officedocument.spreadsheetml.sheet',
            'application/vnd.google-apps.drawing'      => 'application/pdf',
            'application/vnd.google-apps.presentation' => 'application/vnd.openxmlformats-officedocument.presentationml.presentation',
            'application/vnd.google-apps.script'       => 'application/vnd.google-apps.script+json',
            'default'                                  => 'application/pdf'
        ],

        'parameters' => [],

        'driveId' => null,

        'sanitize_chars' => [
            // sanitize filename
            // file system reserved https://en.wikipedia.org/wiki/Filename#Reserved_characters_and_words
            // control characters http://msdn.microsoft.com/en-us/library/windows/desktop/aa365247%28v=vs.85%29.aspx
            // non-printing characters DEL, NO-BREAK SPACE, SOFT HYPHEN
            // URI reserved https://tools.ietf.org/html/rfc3986#section-2.2
            // URL unsafe characters https://www.ietf.org/rfc/rfc1738.txt

            // must not allow
            '/', '\\', '?', '%', '*', ':', '|', '"', '<', '>',
            '\x00', '\x01', '\x02', '\x03', '\x04', '\x05', '\x06', '\x07', '\x08', '\x09', '\x0A', '\x0B', '\x0C', '\x0D', '\x0E', '\x0F',
            '\x10', '\x11', '\x12', '\x13', '\x14', '\x15', '\x16', '\x17', '\x18', '\x19', '\x1A', '\x1B', '\x1C', '\x1D', '\x1E', '\x1F',
            '\x7F', '\xA0', '\xAD',

            // optional
            '#', '@', '!', '$', '&', '\'', '+', ';', '=',
            '^', '~', '`',
        ],
        'sanitize_replacement_char' => '_'
    ];

    /**
     * A comma-separated list of spaces to query
     * Supported values are 'drive', 'appDataFolder' and 'photos'
     *
     * @var string
     */
    protected $spaces;

    /**
     * Root path
     *
     * @var string
     */
    protected $root;

    /**
     * Permission array as published item
     *
     * @var array
     */
    protected $publishPermission;

    /**
     * Cache of file objects
     *
     * @var array
     */
    private $cacheFileObjects = [];

    /**
     * Cache of hasDir
     *
     * @var array
     */
    private $cacheHasDirs = [];

    /**
     * Use hasDir function
     *
     * @var bool
     */
    private $useHasDir = false;

    /**
     * Permanent delete files and directories, avoid setTrashed
     *
     * @var bool
     */
    private $usePermanentDelete = false;

    /**
     * Options array
     *
     * @var array
     */
    private $options = [];

    /**
     * Using display paths instead of virtual IDs
     *
     * @var bool
     */
    private $useDisplayPaths = true;

    /**
     * Resolved root ID
     *
     * @var string
     */
    private $rootId = null;

    /**
     * Full path => virtual ID cache
     *
     * @var array
     */
    private $cachedPaths = [];

    /**
     * Recent virtual ID => file object requests cache
     *
     * @var array
     */
    private $requestedIds = [];

    /**
     * @var array Optional parameters sent with each request (see Google_Service_Resource var stackParameters and https://developers.google.com/analytics/devguides/reporting/core/v4/parameters)
     */
    private $optParams = [];

    /**
     * @var PathPrefixer
     */
    private $prefixer;

    /**
     * GoogleDriveAdapter constructor.
     *
     * @param  Drive  $service
     * @param  string|null  $root
     * @param  array  $options
     */
    public function __construct($service, $root = null, $options = [])
    {
        $this->service = $service;

        $this->options = array_replace_recursive(static::$defaultOptions, $options);

        $this->spaces = $this->options['spaces'];
        $this->useHasDir = $this->options['useHasDir'];
        $this->usePermanentDelete = $this->options['usePermanentDelete'];
        $this->publishPermission = $this->options['publishPermission'];
        $this->useDisplayPaths = $this->options['useDisplayPaths'];
        $this->optParams = $this->cleanOptParameters($this->options['parameters']);

        if ($root !== null) {
            $root = trim($root, '/');
            if ($root === '') {
                $root = null;
            }
        }

        if (isset($this->options['teamDriveId'])) {
            $this->root = null;
            $this->setTeamDriveId($this->options['teamDriveId']);
            if ($this->useDisplayPaths && $root !== null) {
                // get real root id
                $this->root = $this->toSingleVirtualPath($root, false, true, true, true);

                // reset cache
                $this->rootId = $this->root;
                $this->clearCache();
            }
        } else {
            if (!$this->useDisplayPaths || $root === null) {
                if ($root === null) {
                    $root = $this->spaces === 'appDataFolder' ? 'appDataFolder' : 'root';
                }
                $this->root = $root;
                $this->setPathPrefix('');
            } else {
                $this->root = $this->spaces === 'appDataFolder' ? 'appDataFolder' : 'root';
                $this->setPathPrefix('');

                // get real root id
                $this->root = $this->toSingleVirtualPath($root, false, true, true, true);

                // reset cache
                $this->rootId = $this->root;
                $this->clearCache();
            }
        }
    }

    /**
     * Gets the service
     *
     * @return \Google\Service\Drive
     */
    public function getService()
    {
        $this->refreshToken();
        return $this->service;
    }

    /**
     * Allow to forcefully clear the cache to enable long running process
     *
     * @return void
     */
    public function clearCache()
    {
        $this->cachedPaths = [];
        $this->requestedIds = [];
        $this->cacheFileObjects = [];
        $this->cacheHasDirs = [];
    }

    /**
     * Allow to refresh tokens to enable long running process
     *
     * @return void
     */
    public function refreshToken()
    {
        $client = $this->service->getClient();
        if ($client->isAccessTokenExpired()) {
            if ($client->isUsingApplicationDefaultCredentials()) {
                $client->fetchAccessTokenWithAssertion();
            } else {
                $refreshToken = $client->getRefreshToken();
                if ($refreshToken) {
                    $client->fetchAccessTokenWithRefreshToken($refreshToken);
                }
            }
        }
    }

    protected function cleanOptParameters($parameters)
    {
        $operations = ['files.copy', 'files.create', 'files.delete',
            'files.trash', 'files.get', 'files.list', 'files.update',
            'files.watch'];
        $clean = [];

        foreach ($operations as $operation) {
            $clean[$operation] = [];
            if (isset($parameters[$operation])) {
                $clean[$operation] = $parameters[$operation];
            }
        }

        foreach ($parameters as $key => $value) {
            if (in_array($key, $operations)) {
                unset($parameters[$key]);
            }
        }

        foreach ($operations as $operation) {
            $clean[$operation] = array_merge_recursive($parameters, $clean[$operation]);
        }

        return $clean;
    }

    private function setPathPrefix($prefix)
    {
        $this->prefixer = new PathPrefixer($prefix);
    }

    /**
     * @throws FilesystemException
     */
    public function fileExists(string $path): bool
    {
        try {
            $location = $this->prefixer->prefixPath($path);
            $this->toVirtualPath($location, true, true);
            return true;
        } catch (UnableToReadFile $e) {
            return false;
        }
    }

    /**
     * @throws FilesystemException
     */
    public function directoryExists(string $path): bool
    {
        try {
            $location = $this->prefixer->prefixPath($path);
            $this->toVirtualPath($location, true, true);
            return true;
        } catch (UnableToReadFile $e) {
            return false;
        }
    }

    private function writeData(string $location, $contents, Config $config)
    {
        $updating = null;
        $path = $this->prefixer->prefixPath($location);
        if ($this->useDisplayPaths) {
            try {
                $virtual_path = $this->toVirtualPath($path, true, true);
                $updating = true; // destination exists
            } catch (UnableToReadFile $e) {
                $updating = false;
                [$parentDir, $fileName] = $this->splitPath($path, false);
                $virtual_path = $this->toSingleVirtualPath($parentDir, false, true, true, true);
                if ($virtual_path === '') {
                    $virtual_path = $fileName;
                } else {
                    $virtual_path .= '/'.$fileName;
                }
            }
            if ($updating && is_array($virtual_path)) {
                // multiple destinations with the same display path -> remove all but the first created & the first gets replaced
                if (count($virtual_path) > 1) {
                    // delete all but first
                    $this->delete_by_id(
                        array_map(
                            function ($p) {
                                return $this->splitPath($p, false)[1];
                            },
                            array_slice($virtual_path, 1)
                        )
                    );
                }
                $virtual_path = $virtual_path[0];
            }
        } else {
            $virtual_path = $path;
        }

        try {
            $result = $this->upload(/** @scrutinizer ignore-type */ $virtual_path, $contents, $config, $updating);
        } catch (Throwable $e) {
            // Unnecesary
        }
        if (!isset($result) || !$result) {
            throw UnableToWriteFile::atLocation($path, 'Not able to write the file');
        }
    }

    /**
     * {@inheritdoc}
     */
    public function write(string $path, string $resource, Config $config): void
    {
        $this->writeData($path, $resource, $config);
    }

    /**
     * {@inheritdoc}
     */
    public function writeStream(string $path, $resource, Config $config): void
    {
        $this->writeData($path, $resource, $config);
    }

    /**
     * {@inheritdoc}
     */
    public function copy(string $location, string $destination, Config $config): void
    {
        $this->refreshToken();
        $path = $this->prefixer->prefixPath($location);
        $newpath = $this->prefixer->prefixPath($destination);
        if ($this->useDisplayPaths) {
            $srcId = $this->toVirtualPath($path, false, true);
            $newpathDir = self::dirname($newpath);
            if ($this->fileExists($newpathDir)) {
                $this->delete($newpath);
            }
            $toPath = $this->toSingleVirtualPath($newpathDir, false, false, true, true);
            if ($toPath === false) {
                throw UnableToCopyFile::fromLocationTo($path, $newpath);
            }
            if ($toPath === '') {
                $toPath = $this->root;
            }
            $newParentId = $toPath;
            $fileName = basename($newpath);
        } else {
            [, $srcId] = $this->splitPath($path);
            [$newParentId, $fileName] = $this->splitPath($newpath);
        }

        $file = new DriveFile();
        $file->setName($fileName);
        $file->setParents([
            $newParentId
        ]);

        $newFile = $this->service->files->copy(/** @scrutinizer ignore-type */ $srcId, $file, $this->applyDefaultParams([
            'fields' => self::FETCHFIELDS_GET
        ], 'files.copy'));

        if ($newFile instanceof DriveFile) {
            $id = $newFile->getId();
            $this->cacheFileObjects[$id] = $newFile;
            $this->cacheObjects([$id => $newFile]);
            if (isset($this->cacheHasDirs[$srcId])) {
                $this->cacheHasDirs[$id] = $this->cacheHasDirs[$srcId];
            }
            if ($this->useDisplayPaths) {
                $this->cachedPaths[trim($newpathDir.'/'.$fileName, '/')] = $id;
            }

            $srcFile = $this->cacheFileObjects[$srcId];
            $visibility = $this->getRawVisibility($srcFile);

            if ($config->get('visibility') === Visibility::PUBLIC || $visibility === Visibility::PUBLIC) {
                $this->publish($id);
            } else {
                $this->unPublish($id);
            }
            $this->resetRequest([$id, $newParentId]);
            return;
        }

        throw UnableToCopyFile::fromLocationTo($path, $newpath, 'Unable To Copy File');
    }

    /**
     * @throws UnableToMoveFile
     * @throws FilesystemException
     */
    public function move(string $source, string $destination, Config $config): void
    {
        if (!$this->fileExists($source)) {
            throw UnableToMoveFile::fromLocationTo($source, $destination, new Exception("File {$source} not exist."));
        }
        try {
            $this->copy($source, $destination, $config);
            $this->delete($source);
        } catch (Throwable $exception) {
            throw UnableToMoveFile::fromLocationTo($source, $destination, $exception);
        }
    }

    /**
     * Delete an array of google file ids
     *
     * @param  string[]|string  $ids
     * @return bool
     */
    protected function delete_by_id($ids)
    {
        $this->refreshToken();
        $deleted = false;
        if (!is_array($ids)) {
            $ids = [$ids];
        }
        foreach ($ids as $id) {
            if ($id !== '' && ($file = $this->getFileObject($id))) {
                if ($file->getParents()) {
                    if ($this->usePermanentDelete && $this->service->files->delete($id, $this->applyDefaultParams([], 'files.delete'))) {
                        $this->uncacheId($id);
                        $deleted = true;
                    } else {
                        if (!$this->usePermanentDelete) {
                            $file = new DriveFile();
                            $file->setTrashed(true);
                            if ($this->service->files->update($id, $file, $this->applyDefaultParams([], 'files.update'))) {
                                $this->uncacheId($id);
                                $deleted = true;
                            }
                        }
                    }
                }
            }
        }
        return $deleted;
    }

    /**
     * {@inheritdoc}
     */
    public function delete(string $location): void
    {
        if ($location === '' || $location === '/') {
            throw UnableToDeleteDirectory::atLocation($location, 'Unable to delete root');
        } // do not allow deleting root...

        $path = $this->prefixer->prefixPath($location);
        $deleted = false;
        if ($this->useDisplayPaths) {
            try {
                $ids = $this->toVirtualPath($path, false);
                $deleted = $this->delete_by_id($ids);
            } catch (Throwable $exception) {
                $deleted = true;
            }
        } else {
            if ($file = $this->getFileObject($path)) {
                $deleted = $this->delete_by_id($file->getId());
            }
        }

        if ($deleted) {
            $this->resetRequest('', true);
        } else {
            throw UnableToDeleteFile::atLocation($path, 'Unable to delete file');
        }
    }

    /**
     * {@inheritdoc}
     */
    public function deleteDirectory(string $dirname): void
    {
        try {
            $this->delete($dirname);
        } catch (Throwable $e) {
            throw UnableToDeleteDirectory::atLocation($dirname, 'Unable to delete directory');
        }
    }

    /**
     * {@inheritdoc}
     */
    public function createDirectory(string $dirname, Config $config): void
    {
        try {
            $meta = $this->getMetadata($dirname);
        } catch (UnableToReadFile $e) {
            $meta = false;
        }

        if ($meta !== false) {
            return;
        }

        [$pdir, $name] = $this->splitPath($dirname, false);
        if ($this->useDisplayPaths) {
            if ($pdir !== $this->root) {
                $pdir = $this->toSingleVirtualPath($pdir, false, false, true, true); // recursion!
                if ($pdir === false) {
                    throw UnableToCreateDirectory::atLocation($dirname, 'Failed to create dir');
                }
            }
        }

        $folder = $this->createDir($name, $pdir !== '' ? basename($pdir) : $pdir);
        if ($folder !== null) {
            $itemId = $folder->getId();
            $this->cacheFileObjects[$itemId] = $folder;
            $this->cacheHasDirs[$itemId] = false;
            $this->cacheObjects([$itemId => $folder]);
            return;
        }

        throw UnableToCreateDirectory::atLocation($dirname, 'Failed to create dir');
    }

    /**
     * {@inheritdoc}
     */
    public function has($path): bool
    {
        if ($this->useDisplayPaths) {
            $this->toVirtualPath($path, false);
        }
        return ($this->getFileObject($path, true) instanceof DriveFile);
    }

    /**
     * {@inheritdoc}
     */
    public function read(string $location): string
    {
        $this->refreshToken();
        $path = $this->prefixer->prefixPath($location);
        if ($this->useDisplayPaths) {
            $fileId = $this->toVirtualPath($path, false, true);
        } else {
            [, $fileId] = $this->splitPath($path);
        }
        /** @var RequestInterface $response */
        if (($response = $this->service->files->get(/** @scrutinizer ignore-type */ $fileId, $this->applyDefaultParams(['alt' => 'media'], 'files.get')))) {
            return (string)$response->getBody();
        }
        throw UnableToReadFile::fromLocation($path, 'Unable To Read File');
    }

    /**
     * {@inheritdoc}
     */
    public function readStream(string $location)
    {
        $this->refreshToken();
        $path = $this->prefixer->prefixPath($location);
        if ($this->useDisplayPaths) {
            $path = $this->toVirtualPath($path, false, true);
        }

        $redirect = null;
        if (func_num_args() > 1) {
            $redirect = func_get_arg(1);
        }

        if (!$redirect) {
            $redirect = [
                'cnt' => 0,
                'url' => '',
                'token' => '',
                'cookies' => []
            ];
            if (($file = $this->getFileObject(/** @scrutinizer ignore-type */ $path))) {
                if ($file->getMimeType() === self::DIRMIME) {
                    throw UnableToReadFile::fromLocation($location, 'Unable To Read File');
                }
                $dlurl = $this->getDownloadUrl($file);
                $client = $this->service->getClient();
                /** @var array|string|object $token */
                if ($client->isUsingApplicationDefaultCredentials()) {
                    $token = $client->fetchAccessTokenWithAssertion();
                } else {
                    $token = $client->getAccessToken();
                }
                $access_token = '';
                if (is_array($token)) {
                    if (empty($token['access_token']) && !empty($token['refresh_token'])) {
                        $token = $client->fetchAccessTokenWithRefreshToken();
                    }
                    $access_token = $token['access_token'];
                } else {
                    if (($token = @json_decode($token))) {
                        $access_token = $token->access_token;
                    }
                }
                $redirect = [
                    'cnt' => 0,
                    'url' => '',
                    'token' => $access_token,
                    'cookies' => []
                ];
            }
        } else {
            if ($redirect['cnt'] > 5) {
                throw UnableToReadFile::fromLocation($location, 'Unable To Read File');
            }
            $dlurl = $redirect['url'];
            $redirect['url'] = '';
            $access_token = $redirect['token'];
        }

        if (!empty($dlurl)) {
            $url = parse_url($dlurl);
            $cookies = [];
            if ($redirect['cookies']) {
                foreach ($redirect['cookies'] as $d => $c) {
                    if (strpos($url['host'], $d) !== false) {
                        $cookies[] = $c;
                    }
                }
            }
            if (!empty($access_token)) {
                $query = isset($url['query']) ? '?'.$url['query'] : '';
                $stream = stream_socket_client('ssl://'.$url['host'].':443');
                stream_set_timeout($stream, 300);
                fwrite($stream, "GET {$url['path']}{$query} HTTP/1.1\r\n");
                fwrite($stream, "Host: {$url['host']}\r\n");
                fwrite($stream, "Authorization: Bearer {$access_token}\r\n");
                fwrite($stream, "Connection: Close\r\n");
                if ($cookies) {
                    fwrite($stream, 'Cookie: '.implode('; ', $cookies)."\r\n");
                }
                fwrite($stream, "\r\n");
                while (($res = trim(fgets($stream))) !== '') {
                    // find redirect
                    if (preg_match('/^Location: (.+)$/', $res, $m)) {
                        $redirect['url'] = $m[1];
                    }
                    // fetch cookie
                    if (strpos($res, 'Set-Cookie:') === 0) {
                        $domain = $url['host'];
                        if (preg_match('/^Set-Cookie:(.+)(?:domain=\s*([^ ;]+))?/i', $res, $c1)) {
                            if (!empty($c1[2])) {
                                $domain = trim($c1[2]);
                            }
                            if (preg_match('/([^ ]+=[^;]+)/', $c1[1], $c2)) {
                                $redirect['cookies'][$domain] = $c2[1];
                            }
                        }
                    }
                }
                if ($redirect['url']) {
                    $redirect['cnt']++;
                    fclose($stream);
                    return $this->readStream($path, $redirect);
                }
                return $stream;
            }
        }
        throw UnableToReadFile::fromLocation($location, 'Downloaded object does not contain a file resource.');
    }

    /**
     * {@inheritdoc}
     */
    public function listContents(string $directory, bool $recursive): iterable
    {
        $this->refreshToken();
        $path = $this->prefixer->prefixPath($directory);
        if ($this->useDisplayPaths) {
            $time = microtime(true);
            $vp = $this->toVirtualPath($path ?: '');
            $elapsed = (microtime(true) - $time) * 1000.0;
            if (!is_array($vp)) {
                $vp = [$vp];
            }

            foreach ($vp as $path) {
                if (DEBUG_ME) {
                    echo 'Converted display path to virtual path ['.number_format($elapsed, 1).'ms]: '.$path."\n";
                }
                foreach (array_values($this->getItems($path, $recursive)) as $item) {
                    yield $item;
                }
            }
        } else {
            foreach (array_values($this->getItems($path, $recursive)) as $item) {
                yield $item;
            }
        }
    }

    /**
     * Get metadata from file/dir
     *
     * @param  string  $path  itemId path
     * @return
     */
    public function getMetadata(string $path)
    {
        if ($this->useDisplayPaths) {
            $path = $this->toVirtualPath($path, true, true);
        }
        if (($obj = $this->getFileObject(/** @scrutinizer ignore-type */ $path, true))) {
            if ($obj instanceof DriveFile) {
                return $this->normaliseObject($obj, self::dirname($path));
            }
        }
        return false;
    }

    private function fileAttributes(string $path, string $type = ''): FileAttributes
    {
        $exception = new Exception('Unable to get metadata');
        $prefixedPath = $this->prefixer->prefixPath($path);

        try {
            $fileAttributes = $this->getMetadata($prefixedPath);
        } catch (Throwable $exception) {
            // Unnecesary
        }

        if (!isset($fileAttributes) || !$fileAttributes instanceof FileAttributes) {
            if (!$type) {
                throw UnableToRetrieveMetadata::create($path, '', $exception);
            } else {
                throw UnableToRetrieveMetadata::$type($path, '', $exception);
            }
        }
        if ($type && $fileAttributes[$type] === null) {
            throw UnableToRetrieveMetadata::{$type}($path, '', $exception);
        }
        return $fileAttributes;
    }

    /**
     * {@inheritdoc}
     */
    public function fileSize(string $path): FileAttributes
    {
        return $this->fileAttributes($path, 'fileSize');
    }

    /**
     * {@inheritdoc}
     */
    public function mimeType(string $path): FileAttributes
    {
        return $this->fileAttributes($path, 'mimeType');
    }

    /**
     * {@inheritdoc}
     */
    public function lastModified(string $path): FileAttributes
    {
        return $this->fileAttributes($path, 'lastModified');
    }

    /**
     * {@inheritdoc}
     */
    public function setVisibility(string $path, string $visibility): void
    {
        try {
            if ($this->useDisplayPaths) {
                $path = $this->toVirtualPath($path, false, true);
            }
            $result = ($visibility === Visibility::PUBLIC) ? $this->publish(/** @scrutinizer ignore-type */ $path) : $this->unPublish(/** @scrutinizer ignore-type */ $path);
        } catch (Throwable $e) {
            throw UnableToSetVisibility::atLocation(/** @scrutinizer ignore-type */ $path, 'Error setting visibility', $e);
        }
        if (!$result) {
            $className = Visibility::class;
            throw InvalidVisibilityProvided::withVisibility(
                $visibility,
                "either {$className}::PUBLIC or {$className}::PRIVATE"
            );
        }
    }

    /**
     * {@inheritdoc}
     */
    public function visibility(string $location): FileAttributes
    {
        $path = $this->prefixer->prefixPath($location);
        try {
            if ($this->useDisplayPaths) {
                $path = $this->toVirtualPath($path, false, true);
            }
            $file = $this->getFileObject(/** @scrutinizer ignore-type */ $path);
        } catch (Throwable $e) {
            // Unnecesary
        }
        if (!isset($file) || !$file) {
            throw UnableToRetrieveMetadata::visibility($location, '', new Exception('Error finding the file'));
        }

        $visibility = $this->getRawVisibility($file);

        return new FileAttributes(/** @scrutinizer ignore-type */ $path, null, $visibility);
    }

    // /////////////////- ORIGINAL METHODS -///////////////////

    /**
     * Get contents parmanent URL
     *
     * @param  string  $path  itemId path
     * @param  string  $path  itemId path
     */
    public function getUrl($path)
    {
        if ($this->useDisplayPaths) {
            $path = $this->toVirtualPath($path, false, true);
        }
        if ($this->publish(/** @scrutinizer ignore-type */ $path)) {
            $obj = $this->getFileObject(/** @scrutinizer ignore-type */ $path);
            if (($url = $obj->getWebContentLink())) {
                return str_replace('export=download', 'export=media', $url);
            }
            if (($url = $obj->getWebViewLink())) {
                return $url;
            }
        }
        return false;
    }

    /**
     * Has child directory
     *
     * @param  string  $path  itemId path
     * @return array
     */
    public function hasDir($path)
    {
        $meta = $this->getMetadata($path)->extraMetadata();
        return (is_array($meta) && isset($meta['hasdir'])) ? $meta : [
            'hasdir' => true
        ];
    }

    /**
     * Do cache cacheHasDirs with batch request
     *
     * @param  array  $targets  [[path => id],...]
     * @param  array  $object
     * @return array
     */
    protected function setHasDir($targets, $object)
    {
        $this->refreshToken();
        $service = $this->service;
        $client = $service->getClient();
        $gFiles = $service->files;

        $opts = [
            'pageSize' => 1,
            'orderBy' => 'folder,modifiedTime,name',
        ];

        $paths = [];
        $client->setUseBatch(true);
        $batch = $service->createBatch();
        $i = 0;
        foreach ($targets as $id) {
            $opts['q'] = sprintf('trashed = false and "%s" in parents and mimeType = "%s"', $id, self::DIRMIME);
            /** @var RequestInterface $request */
            $request = $gFiles->listFiles($this->applyDefaultParams($opts, 'files.list'));
            $key = ++$i;
            $batch->add($request, (string)$key);
            $paths['response-'.$key] = $id;
        }
        $results = $batch->execute();
        foreach ($results as $key => $result) {
            if ($result instanceof FileList) {
                $object[$paths[$key]]['hasdir'] = $this->cacheHasDirs[$paths[$key]] = (bool)$result->getFiles();
            }
        }
        $client->setUseBatch(false);
        return $object;
    }

    /**
     * Get the object permissions presented as a visibility.
     *
     * @param  string  $path  itemId path
     * @return string
     */
    private function getRawVisibility($file)
    {
        $permissions = $file->getPermissions();
        $visibility = Visibility::PRIVATE;

        if (! count($permissions)) {
            $permissions = $this->service->permissions->listPermissions($file->getId(), $this->applyDefaultParams([], 'permissions.list'));
            $file->setPermissions($permissions);
        }

        foreach ($permissions as $permission) {
            if ($permission->type === $this->publishPermission['type'] && $permission->role === $this->publishPermission['role']) {
                $visibility = Visibility::PUBLIC;
                break;
            }
        }
        return $visibility;
    }

    /**
     * Publish specified path item
     *
     * @param  string  $path  itemId path
     * @return bool
     */
    protected function publish($path)
    {
        $this->refreshToken();
        if (($file = $this->getFileObject($path))) {
            if ($this->getRawVisibility($file) === Visibility::PUBLIC) {
                return true;
            }
            try {
                $new_permission = new Permission($this->publishPermission);
                if ($permission = $this->service->permissions->create($file->getId(), $new_permission, $this->applyDefaultParams([], 'files.create'))) {
                    $file->setPermissions([$permission]);
                    return true;
                }
            } catch (Throwable $e) {
                return false;
            }
        }

        return false;
    }

    /**
     * Un-publish specified path item
     *
     * @param  string  $path  itemId path
     * @return bool
     */
    protected function unPublish($path)
    {
        $this->refreshToken();
        if (($file = $this->getFileObject($path))) {
            if ($this->getRawVisibility($file) !== Visibility::PUBLIC) {
                return true;
            }
            $permissions = $file->getPermissions();
            try {
                foreach ($permissions as $permission) {
                    if ($permission->type === $this->publishPermission['type'] && $permission->role === $this->publishPermission['role'] && !empty($file->getId())) {
                        $this->service->permissions->delete($file->getId(), $permission->getId(), $this->applyDefaultParams([], 'files.trash'));
                    }
                }
                $file->setPermissions([]);
                return true;
            } catch (Throwable $e) {
                return false;
            }
        }

        return false;
    }

    /**
     * Path splits to dirId, fileId or newName
     *
     * @param  string  $path
     * @param  bool  $getParentId  True => return only parent id, False => return full path (basically the same as dirname($path))
     * @return array [ $dirId , $fileId|newName ]
     */
    protected function splitPath($path, $getParentId = true)
    {
        if ($path === '' || $path === '/') {
            $fileName = $this->root;
            $dirName = '';
        } else {
            $paths = explode('/', $path);
            $fileName = array_pop($paths);
            if ($getParentId) {
                $dirName = $paths ? array_pop($paths) : '';
            } else {
                $dirName = implode('/', $paths);
            }
            if ($dirName === '') {
                $dirName = $this->root;
            }
        }
        return [
            $dirName,
            $fileName
        ];
    }

    /**
     * Item name splits to filename and extension
     * This function supported include '/' in item name
     *
     * @param  string  $name
     * @return array [ 'filename' => $filename , 'extension' => $extension ]
     */
    protected function splitFileExtension($name)
    {
        $name_parts = explode('.', $name);
        $extension = isset($name_parts[1]) ? array_pop($name_parts) : '';
        $filename = implode('.', $name_parts);
        return compact('filename', 'extension');
    }

    /**
     * Get normalised files array from DriveFile
     *
     * @param  DriveFile  $object
     * @param  string  $dirname  Parent directory itemId path
     * @return \League\Flysystem\StorageAttributes Normalised files array
     */
    protected function normaliseObject(DriveFile $object, $dirname)
    {
        $id = $object->getId();
        $path_parts = $this->splitFileExtension($object->getName());
        $type = $object->mimeType === self::DIRMIME ? 'dir' : 'file';
        $result = ['id' => $id];
        $visibility = Visibility::PRIVATE;
        $permissions = $object->getPermissions();
        try {
            foreach ($permissions as $permission) {
                if ($permission->type === $this->publishPermission['type'] && $permission->role === $this->publishPermission['role']) {
                    $visibility = Visibility::PUBLIC;
                    break;
                }
            }
        } catch (Throwable $e) {
            // Unnecesary
        }
        if ($this->useDisplayPaths) {
            $result['virtual_path'] = ($dirname ? ($dirname.'/') : '').$id;
            $result['display_path'] = $this->toDisplayPath($result['virtual_path']);
        } else {
            $result['virtual_path'] = ($dirname ? ($dirname.'/') : '').$id;
            $result['display_path'] = $result['virtual_path'];
        }

        if ($type === 'file') {
            $result['filename'] = $path_parts['filename'];
            $result['extension'] = $path_parts['extension'];
            return new FileAttributes($result['display_path'], (int)$object->getSize(), $visibility, strtotime($object->getModifiedTime()), $object->mimeType, $result);
        }
        if ($type === 'dir') {
            if ($this->useHasDir) {
                $result['hasdir'] = isset($this->cacheHasDirs[$id]) ? $this->cacheHasDirs[$id] : false;
            }
            return new DirectoryAttributes(rtrim($result['display_path'], '/'), $visibility, strtotime($object->getModifiedTime()), $result);
        }
    }

    /**
     * Get items array of target directory
     *
     * @param  string  $dirname  itemId path
     * @param  bool  $recursive
     * @param  int  $maxResults
     * @param  string  $query
     * @return array Items array
     */
    protected function getItems($dirname, $recursive = false, $maxResults = 0, $query = '')
    {
        $this->refreshToken();
        [, $itemId] = $this->splitPath($dirname);

        $maxResults = min($maxResults, 1000);
        $results = [];
        $parameters = [
            'pageSize' => $maxResults ?: 1000,
            'fields' => self::FETCHFIELDS_LIST,
            'orderBy' => 'folder,modifiedTime,name',
            'spaces' => $this->spaces,
            'q' => sprintf('trashed = false and "%s" in parents', $itemId)
        ];
        if ($query) {
            $parameters['q'] .= ' and ('.$query.')';
        }
        $pageToken = null;
        $gFiles = $this->service->files;
        $this->cacheHasDirs[$itemId] = false;
        $setHasDir = [];

        do {
            try {
                if ($pageToken) {
                    $parameters['pageToken'] = $pageToken;
                }
                $fileObjs = $gFiles->listFiles($this->applyDefaultParams($parameters, 'files.list'));
                if ($fileObjs instanceof FileList) {
                    foreach ($fileObjs as $obj) {
                        $id = $obj->getId();
                        $this->cacheFileObjects[$id] = $obj;
                        $result = $this->normaliseObject($obj, $dirname);
                        $results[$id] = $result;
                        if ($result->isDir()) {
                            if ($this->useHasDir) {
                                $setHasDir[$id] = $id;
                            }
                            if ($this->cacheHasDirs[$itemId] === false) {
                                $this->cacheHasDirs[$itemId] = true;
                                unset($setHasDir[$itemId]);
                            }
                            if ($recursive) {
                                $results = array_merge($results, $this->getItems($result->extraMetadata()['virtual_path'], true, $maxResults, $query));
                            }
                        }
                    }
                    $pageToken = $fileObjs->getNextPageToken();
                } else {
                    $pageToken = null;
                }
            } catch (Throwable $e) {
                $pageToken = null;
            }
        } while ($pageToken && $maxResults === 0);

        if ($setHasDir) {
            $results = $this->setHasDir($setHasDir, $results);
        }
        return array_values($results);
    }

    /**
     * Get file oblect DriveFile
     *
     * @param  string  $path  itemId path
     * @param  bool  $checkDir  do check hasdir
     * @return DriveFile|null
     */
    public function getFileObject($path, $checkDir = false)
    {
        [, $itemId] = $this->splitPath($path);
        if (isset($this->cacheFileObjects[$itemId])) {
            return $this->cacheFileObjects[$itemId];
        }
        $this->refreshToken();
        $service = $this->service;
        $client = $service->getClient();

        $client->setUseBatch(true);
        try {
            $batch = $service->createBatch();

            $opts = [
                'fields' => self::FETCHFIELDS_GET
            ];

            /** @var RequestInterface $request */
            $request = $this->service->files->get($itemId, $opts);
            $batch->add($request, 'obj');

            if ($checkDir && $this->useHasDir) {
                /** @var RequestInterface $request */
                $request = $service->files->listFiles($this->applyDefaultParams([
                    'pageSize' => 1,
                    'orderBy' => 'folder,modifiedTime,name',
                    'q' => sprintf('trashed = false and "%s" in parents and mimeType = "%s"', $itemId, self::DIRMIME)
                ], 'files.list'));

                $batch->add($request, 'hasdir');
            }
            $results = array_values($batch->execute() ?: []);

            [$fileObj, $hasdir] = array_pad($results, 2, null);
        } finally {
            $client->setUseBatch(false);
        }

        if ($fileObj instanceof DriveFile) {
            if ($hasdir && $fileObj->mimeType === self::DIRMIME) {
                if ($hasdir instanceof FileList) {
                    $this->cacheHasDirs[$fileObj->getId()] = (bool)$hasdir->getFiles();
                }
            }
        } else {
            $fileObj = null;
        }

        if ($fileObj !== null) {
            $this->cacheFileObjects[$itemId] = $fileObj;
            $this->cacheObjects([$itemId => $fileObj]);
        }

        return $fileObj;
    }

    /**
     * Get download url
     *
     * @param  DriveFile  $file
     * @return string|false
     */
    protected function getDownloadUrl($file)
    {
        if (strpos($file->mimeType, 'application/vnd.google-apps') !== 0) {
            $params = $this->applyDefaultParams(['alt' => 'media'], 'files.get');
            foreach ($params as $key => $value) {
                if (is_bool($value)) {
                    $params[$key] = $value ? 'true' : 'false';
                }
            }
            return 'https://www.googleapis.com/drive/v3/files/'.$file->getId().'?'.http_build_query($params);
        }

        $mimeMap = $this->options['appsExportMap'];
        if (isset($mimeMap[$file->getMimeType()])) {
            $mime = $mimeMap[$file->getMimeType()];
        } else {
            $mime = $mimeMap['default'];
        }
        $mime = rawurlencode($mime);

        $params = $this->applyDefaultParams(['mimeType' => $mime], 'files.get');
        return 'https://www.googleapis.com/drive/v3/files/'.$file->getId().'/export?'.http_build_query($params);
    }

    /**
     * Create directory
     *
     * @param  string  $name
     * @param  string  $parentId
     * @return DriveFile|null
     */
    protected function createDir($name, $parentId)
    {
        $this->refreshToken();
        $file = new DriveFile();
        $file->setName($name);
        $file->setParents([
            $parentId
        ]);
        $file->setMimeType(self::DIRMIME);

        $obj = $this->service->files->create($file, $this->applyDefaultParams([
            'fields' => self::FETCHFIELDS_GET
        ], 'files.create'));
        $this->resetRequest($parentId);

        return ($obj instanceof DriveFile) ? $obj : null;
    }

    /**
     * Upload|Update item
     *
     * @param  string  $path
     * @param  string|resource  $contents
     * @param  Config  $config
     * @param  bool|null  $updating  If null then we check for existence of the file
     * @return \League\Flysystem\StorageAttributes|false item info
     */
    protected function upload($path, $contents, Config $config, $updating = null)
    {
        $this->refreshToken();
        [$parentId, $fileName] = $this->splitPath($path);
        $mime = $config->get('mimetype');
        $file = new DriveFile();

        if ($updating === null || $updating === true) {
            $srcFile = $this->getFileObject($path);
            $updating = $srcFile !== null;
        } else {
            $srcFile = null;
        }
        if (!$updating) {
            $file->setName($fileName);
            $file->setParents([
                $parentId
            ]);
        }

        if (!$mime) {
            $mime = self::guessMimeType($fileName, is_string($contents) ? $contents : '');
            if (empty($mime)) {
                $mime = 'application/octet-stream';
            }
        }
        $file->setMimeType($mime);

        /** @var StreamInterface $stream */
        $stream = Utils::streamFor($contents);
        $size = $stream->getSize();

        if ($size <= self::MAX_CHUNK_SIZE) {
            // one shot upload
            $params = [
                'data' => $stream,
                'uploadType' => 'media',
                'fields' => self::FETCHFIELDS_GET
            ];

            if (!$updating) {
                $obj = $this->service->files->create($file, $this->applyDefaultParams($params, 'files.create'));
            } else {
                $obj = $this->service->files->update($srcFile->getId(), $file, $this->applyDefaultParams($params, 'files.update'));
            }
        } else {
            // chunked upload
            $client = $this->service->getClient();

            $params = [
                'fields' => self::FETCHFIELDS_GET
            ];

            $client->setDefer(true);
            if (!$updating) {
                /** @var RequestInterface $request */
                $request = $this->service->files->create($file, $this->applyDefaultParams($params, 'files.create'));
            } else {
                /** @var RequestInterface $request */
                $request = $this->service->files->update($srcFile->getId(), $file, $this->applyDefaultParams($params, 'files.update'));
            }

            $media = new StreamableUpload($client, $request, $mime, $stream, true, self::MAX_CHUNK_SIZE);
            $media->setFileSize($size);
            do {
                if (DEBUG_ME) {
                    echo "* Uploading next chunk.\n";
                }
                $status = $media->nextChunk();
            } while ($status === false);

            // The final value of $status will be the data from the API for the object that has been uploaded.
            if ($status !== false) {
                $obj = $status;
            }

            $client->setDefer(false);
        }

        $this->resetRequest($parentId);

        if (isset($obj) && $obj instanceof DriveFile) {
            $this->cacheFileObjects[$obj->getId()] = $obj;
            $this->cacheObjects([$obj->getId() => $obj]);
            $result = $this->normaliseObject($obj, self::dirname($path));
<<<<<<< HEAD
            if ($config->get('visibility') === Visibility::PUBLIC) {
                $this->publish($obj->getId());
            } else {
                $this->unpublish($obj->getId());
=======
            if ($this->useDisplayPaths) {
                $this->cachedPaths[$result['display_path']] = $obj->getId();
            }

            if (($visibility = $config->get('visibility'))) {
                if ($this->setVisibility($result['virtual_path'], $visibility, true)) {
                    $result['visibility'] = $visibility;
                }
>>>>>>> df205934
            }
            return $result;
        }
        return false;
    }

    /**
     * @param  array  $ids
     * @param  bool  $checkDir
     * @return array
     */
    protected function getObjects($ids, $checkDir = false)
    {
        if ($checkDir && !$this->useHasDir) {
            $checkDir = false;
        }

        $fetch = [];
        foreach ($ids as $itemId) {
            if (!isset($this->cacheFileObjects[$itemId])) {
                $fetch[$itemId] = null;
            }
        }
        if (!empty($fetch) || $checkDir) {
            $this->refreshToken();
            $service = $this->service;
            $client = $service->getClient();

            $client->setUseBatch(true);
            try {
                $batch = $service->createBatch();

                $opts = [
                    'fields' => self::FETCHFIELDS_GET
                ];

                $count = 0;
                if (!$this->rootId) {
                    /** @var RequestInterface $request */
                    $request = $this->service->files->get($this->root, $this->applyDefaultParams($opts, 'files.get'));
                    $batch->add($request, 'rootdir');
                    $count++;
                }

                $results = [];
                foreach ($fetch as $itemId => $value) {
                    if (DEBUG_ME) {
                        echo "*** FETCH *** $itemId\n";
                    }

                    /** @var RequestInterface $request */
                    $request = $this->service->files->get($itemId, $opts);
                    $batch->add($request, $itemId);
                    $count++;

                    if ($checkDir) {
                        /** @var RequestInterface $request */
                        $request = $service->files->listFiles($this->applyDefaultParams([
                            'pageSize' => 1,
                            'orderBy' => 'folder,modifiedTime,name',
                            'q' => sprintf('trashed = false and "%s" in parents and mimeType = "%s"', $itemId, self::DIRMIME)
                        ], 'files.list'));
                        $batch->add($request, 'hasdir-'.$itemId);
                        $count++;
                    }

                    if ($count > 90) {
                        // batch requests are limited to 100 calls in a single batch request
                        $results[] = $batch->execute();
                        $batch = $service->createBatch();
                        $count = 0;
                    }
                }
                if ($count > 0) {
                    $results[] = $batch->execute();
                }
                if (!empty($results)) {
                    $results = array_merge(...$results);
                }

                foreach ($results as $key => $value) {
                    if ($value instanceof DriveFile) {
                        $itemId = $value->getId();
                        $this->cacheFileObjects[$itemId] = $value;
                        if (!$this->rootId && strcmp($key, 'response-rootdir') === 0) {
                            $this->rootId = $itemId;
                        }
                    } else {
                        if ($checkDir && $value instanceof FileList) {
                            if (strncmp($key, 'response-hasdir-', 16) === 0) {
                                $key = substr($key, 16);
                                if (isset($this->cacheFileObjects[$key]) && $this->cacheFileObjects[$key]->mimeType === self::DIRMIME) {
                                    $this->cacheHasDirs[$key] = (bool)$value->getFiles();
                                }
                            }
                        }
                    }
                }

                $this->cacheObjects($results);
            } finally {
                $client->setUseBatch(false);
            }
        }

        $objects = [];
        foreach ($ids as $itemId) {
            $objects[$itemId] = isset($this->cacheFileObjects[$itemId]) ? $this->cacheFileObjects[$itemId] : null;
        }
        return $objects;
    }

    protected function buildPathFromCacheFileObjects($lastItemId)
    {
        $complete_paths = [];
        $itemIds = [$lastItemId];
        $paths = ['' => ''];
        $is_first = true;
        while (!empty($itemIds)) {
            $new_itemIds = [];
            $new_paths = [];
            foreach ($itemIds as $itemId) {
                if (empty($this->cacheFileObjects[$itemId])) {
                    continue;
                }

                /* @var DriveFile $obj */
                $obj = $this->cacheFileObjects[$itemId];
                $parents = $obj->getParents();

                foreach ($paths as $id => $path) {
                    if ($is_first) {
                        $is_first = false;
                        $new_path = $this->sanitizeFilename($obj->getName());
                        $id = $itemId;
                    } else {
                        $new_path = $this->sanitizeFilename($obj->getName()).'/'.$path;
                    }

                    if ($this->rootId === $itemId) {
                        if (!empty($path)) {
                            $complete_paths[$id] = $path;
                        } // this path is complete...don't include drive name
                    } else {
                        if (!empty($parents)) {
                            $new_paths[$id] = $new_path;
                        }
                    }
                }

                if (!empty($parents)) {
                    $new_itemIds[] = (array)($obj->getParents());
                }
            }
            $paths = $new_paths;
            $itemIds = !empty($new_itemIds) ? array_merge(...$new_itemIds) : [];
        }
        return $complete_paths;
    }

    public function uncacheFolder($path)
    {
        if ($this->useDisplayPaths) {
            try {
                $path_id = $this->getCachedPathId($path);
                if (is_array($path_id) && !empty($path_id[0] ?? null)) {
                    $this->uncacheId($path_id[0]);
                }
            } catch (UnableToReadFile $e) {
                // unnecesary
            }
        } else {
            $this->uncacheId($path);
        }
    }

    protected function uncacheId($id)
    {
        if (empty($id)) {
            return;
        }
        $basePath = null;
        foreach ($this->cachedPaths as $path => $itemId) {
            if ($itemId === $id) {
                $basePath = (string)$path;
                break;
            }
        }
        if ($basePath) {
            foreach ($this->cachedPaths as $path => $itemId) {
                if (strlen((string)$path) >= strlen($basePath) && strncmp((string)$path, $basePath, strlen($basePath)) === 0) {
                    unset($this->cachedPaths[$path]);
                }
            }
        }

        unset($this->cacheFileObjects[$id], $this->cacheHasDirs[$id]);
    }

    protected function cacheObjects($objects)
    {
        foreach ($objects as $key => $value) {
            if ($value instanceof DriveFile) {
                $complete_paths = $this->buildPathFromCacheFileObjects($value->getId());
                foreach ($complete_paths as $itemId => $path) {
                    if (DEBUG_ME) {
                        echo 'Complete path: '.$path.' ['.$itemId."]\n";
                    }

                    if (!isset($this->cachedPaths[$path])) {
                        $this->cachedPaths[$path] = $itemId;
                    } else {
                        if (!is_array($this->cachedPaths[$path])) {
                            if ($itemId !== $this->cachedPaths[$path]) {
                                // convert to array
                                $this->cachedPaths[$path] = [
                                    $this->cachedPaths[$path],
                                    $itemId
                                ];

                                if (DEBUG_ME) {
                                    echo 'Caching [DUP]: '.$path.' => '.$itemId."\n";
                                }
                            }
                        } else {
                            if (!in_array($itemId, $this->cachedPaths[$path])) {
                                array_push($this->cachedPaths[$path], $itemId);
                                if (DEBUG_ME) {
                                    echo 'Caching [DUP]: '.$path.' => '.$itemId."\n";
                                }
                            }
                        }
                    }
                }
            }
        }
    }

    protected function indexString($str, $ch = '/')
    {
        $indices = [];
        for ($i = 0, $len = strlen($str); $i < $len; $i++) {
            if ($str[$i] === $ch) {
                $indices[] = $i;
            }
        }
        return $indices;
    }

    protected function getCachedPathId($path, $indices = null)
    {
        $pathLen = strlen($path);
        if ($indices === null) {
            $indices = $this->indexString($path, '/');
            $indices[] = $pathLen;
        }

        $maxLen = 0;
        $itemId = null;
        $pathMatch = null;

        foreach ($this->cachedPaths as $pathFrag => $id) {
            $pathFrag = (string)$pathFrag;
            $len = strlen($pathFrag);
            if ($len > $pathLen || $len < $maxLen || !in_array($len, $indices)) {
                continue;
            }

            if (strncmp($pathFrag, $path, $len) === 0) {
                if ($len === $pathLen) {
                    return [$id, $pathFrag];
                } // we found a perfect match

                $maxLen = $len;
                $itemId = $id;
                $pathMatch = $pathFrag;
            }
        }

        // we found a partial match or none at all
        return [$itemId, $pathMatch];
    }

    protected function getPathToIndex($path, $i, $indices)
    {
        if ($i < 0) {
            return '';
        }
        if (!isset($indices[$i]) || !isset($indices[$i + 1])) {
            return $path;
        }
        return substr($path, 0, $indices[$i]);
    }

    protected function getToken($path, $i, $indices)
    {
        if ($i < 0 || !isset($indices[$i])) {
            return '';
        }
        $start = $i > 0 ? $indices[$i - 1] + 1 : 0;
        return substr($path, $start, isset($indices[$i]) ? $indices[$i] - $start : null);
    }

    protected function cachePaths($displayPath, $i, $indices, $parentItemId)
    {
        $nextItemId = $parentItemId;
        for ($count = count($indices); $i < $indices; $i++) {
            $token = $this->getToken($displayPath, $i, $indices);
            if (empty($token) && $token !== '0') {
                return;
            }
            $basePath = $this->getPathToIndex($displayPath, $i - 2, $indices);
            if (!empty($basePath)) {
                $basePath .= '/';
            }

            if ($nextItemId === null) {
                return;
            }

            $is_last = $i === $count - 1;

            // search only for directories unless it's the last token
            if (!is_array($nextItemId)) {
                $nextItemId = [$nextItemId];
            }

            $items = [];
            foreach ($nextItemId as $id) {
                if (!$this->canRequest($id, $is_last)) {
                    continue;
                }
                $this->markRequest($id, $is_last);
                if (DEBUG_ME) {
                    echo 'New req: '.$id;
                }

                $query = $is_last ? [] : ['mimeType = "'.self::DIRMIME.'"'];
                $query[] = "name = '{$token}'";
                $items[] = $this->getItems($id, false, 0, implode(' and ', $query));
                if (DEBUG_ME) {
                    echo " ...done\n";
                }
            }
            if (!empty($items)) {
                /** @noinspection SlowArrayOperationsInLoopInspection */
                $items = array_merge(...$items);
            }

            $nextItemId = null;
            foreach ($items as $itemObj) {
                $item = $itemObj->extraMetadata();
                $itemId = basename($item['virtual_path']);
                $fullPath = $basePath.$item['display_path'];

                // update cache
                if (!isset($this->cachedPaths[$fullPath])) {
                    $this->cachedPaths[$fullPath] = $itemId;
                    if (DEBUG_ME) {
                        echo 'Caching: '.$fullPath.' => '.$itemId."\n";
                    }
                } else {
                    if (!is_array($this->cachedPaths[$fullPath])) {
                        if ($itemId !== $this->cachedPaths[$fullPath]) {
                            // convert to array
                            $this->cachedPaths[$fullPath] = [
                                $this->cachedPaths[$fullPath],
                                $itemId
                            ];

                            if (DEBUG_ME) {
                                echo 'Caching [DUP]: '.$fullPath.' => '.$itemId."\n";
                            }
                        }
                    } else {
                        if (!in_array($itemId, $this->cachedPaths[$fullPath])) {
                            $this->cachedPaths[$fullPath][] = $itemId;
                            if (DEBUG_ME) {
                                echo 'Caching [DUP]: '.$fullPath.' => '.$itemId."\n";
                            }
                        }
                    }
                }

                if (basename($item['display_path']) === $token) {
                    $nextItemId = $this->cachedPaths[$fullPath];
                } // found our token
            }
        }
    }

    /**
     * Create a full virtual path from cache
     *
     * @param  string  $displayPath
     * @param  bool  $returnFirstItem  return first item only
     * @return string[]|string
     *
     * @throws UnableToReadFile
     */
    protected function makeFullVirtualPath($displayPath, $returnFirstItem = false)
    {
        $paths = ['' => null];

        $tmp = '';
        $tokens = explode('/', trim($displayPath, '/'));
        foreach ($tokens as $token) {
            if (empty($tmp)) {
                $tmp .= $token;
            } else {
                $tmp .= '/'.$token;
            }

            if (empty($this->cachedPaths[$tmp])) {
                throw UnableToReadFile::fromLocation($displayPath, 'File not found');
            }
            if (is_array($this->cachedPaths[$tmp])) {
                $new_paths = [];
                foreach ($paths as $path => $obj) {
                    $parentId = $path === '' ? '' : basename($path);
                    foreach ($this->cachedPaths[$tmp] as $id) {
                        if ($parentId === '' || (!empty($this->cacheFileObjects[$id]->parents) && in_array($parentId, $this->cacheFileObjects[$id]->parents))) {
                            $new_paths[$path.'/'.$id] = $this->cacheFileObjects[$id];
                        }
                    }
                }
                $paths = $new_paths;
            } else {
                $id = $this->cachedPaths[$tmp];
                $new_paths = [];
                foreach ($paths as $path => $obj) {
                    $parentId = $path === '' ? '' : basename($path);
                    if ($parentId === '' || (!empty($this->cacheFileObjects[$id]->parents) && in_array($parentId, $this->cacheFileObjects[$id]->parents))) {
                        $new_paths[$path.'/'.$id] = $this->cacheFileObjects[$id];
                    }
                }
                $paths = $new_paths;
            }
        }

        $count = count($paths);
        if ($count === 0) {
            throw UnableToReadFile::fromLocation($displayPath, 'File not found');
        }

        if (count($paths) > 1) {
            // sort oldest to newest
            uasort($paths, function ($a, $b) {
                $t1 = strtotime($a->getCreatedTime());
                $t2 = strtotime($b->getCreatedTime());
                if ($t1 < $t2) {
                    return -1;
                }
                if ($t1 > $t2) {
                    return 1;
                }
                return 0;
            });

            if (!$returnFirstItem) {
                return array_keys($paths);
            }
        }
        return array_keys($paths)[0];
    }

    protected function returnSingle($item, $returnFirstItem)
    {
        if ($returnFirstItem && is_array($item)) {
            return $item[0];
        }
        return $item;
    }

    /**
     * Convert display path to virtual path or just id
     *
     * @param  string  $displayPath
     * @param  bool  $makeFullVirtualPath
     * @param  bool  $returnFirstItem
     * @return string[]|string Single itemId/path or array of them
     *
     * @throws UnableToReadFile
     */
    protected function toVirtualPath($displayPath, $makeFullVirtualPath = true, $returnFirstItem = false)
    {
        if ($displayPath === '' || $displayPath === '/' || $displayPath === $this->root) {
            return '';
        }

        $displayPath = trim($displayPath, '/'); // not needed

        $indices = $this->indexString($displayPath, '/');
        $indices[] = strlen($displayPath);

        [$itemId, $pathMatch] = $this->getCachedPathId($displayPath, $indices);
        $i = 0;
        if ($pathMatch !== null) {
            if (strcmp($pathMatch, $displayPath) === 0) {
                if ($makeFullVirtualPath) {
                    return $this->makeFullVirtualPath($displayPath, $returnFirstItem);
                }
                return $this->returnSingle($itemId, $returnFirstItem);
            }
            $i = array_search(strlen($pathMatch), $indices) + 1;
        }
        if ($itemId === null) {
            $itemId = '';
        }
        $this->cachePaths($displayPath, $i, $indices, $itemId);

        if ($makeFullVirtualPath) {
            return $this->makeFullVirtualPath($displayPath, $returnFirstItem);
        }

        if (empty($this->cachedPaths[$displayPath])) {
            throw UnableToReadFile::fromLocation($displayPath, 'File not found');
        }

        return $this->returnSingle($this->cachedPaths[$displayPath], $returnFirstItem);
    }

    /**
     * Convert virtual path to display path
     *
     * @param  string  $virtualPath
     * @return string
     *
     * @throws UnableToReadFile
     */
    protected function toDisplayPath($virtualPath)
    {
        if ($virtualPath === '' || $virtualPath === '/') {
            return '/';
        }

        $tokens = explode('/', trim($virtualPath, '/'));

        /** @var DriveFile[] $objects */
        $objects = $this->getObjects($tokens);
        $display = '';
        foreach ($tokens as $token) {
            if (!isset($objects[$token])) {
                throw UnableToReadFile::fromLocation($virtualPath, 'File not found');
            }
            if (!empty($display) || $display === '0') {
                $display .= '/';
            }
            $display .= $this->sanitizeFilename($objects[$token]->getName());
        }
        return $display;
    }

    protected function toSingleVirtualPath($displayPath, $makeFullVirtualPath = true, $can_throw = true, $createDirsIfNeeded = false, $is_dir = false)
    {
        try {
            $path = $this->toVirtualPath($displayPath, $makeFullVirtualPath, true);
        } catch (UnableToReadFile $e) {
            if (!$createDirsIfNeeded) {
                if ($can_throw) {
                    throw $e;
                }
                return false;
            }

            $subdir = $is_dir ? $displayPath : self::dirname($displayPath);
            if ($subdir === '') {
                if ($can_throw) {
                    throw $e;
                }
                return false;
            }

            $this->createDirectory($subdir, new Config());
            if (!$this->hasDir($subdir)) {
                if ($can_throw) {
                    throw $e;
                }
                return false;
            }

            try {
                $path = $this->toVirtualPath($displayPath, $makeFullVirtualPath, true);
            } catch (UnableToReadFile $e) {
                if ($can_throw) {
                    throw $e;
                }
                return false;
            }
        }
        return $path;
    }

    protected function canRequest($id, $is_full_req)
    {
        if (!isset($this->requestedIds[$id])) {
            return true;
        }
        if ($is_full_req && $this->requestedIds[$id]['type'] === false) {
            return true;
        } // we're making a full dir request and previous request was dirs only...allow
        if (time() - $this->requestedIds[$id]['time'] > self::FILE_OBJECT_MINIMUM_VALID_TIME) {
            return true;
        }
        return false; // not yet
    }

    protected function markRequest($id, $is_full_req)
    {
        $this->requestedIds[$id] = [
            'type' => (bool)$is_full_req,
            'time' => time()
        ];
    }

    /**
     * @param  string|string[]  $id
     * @param  bool  $reset_all
     */
    protected function resetRequest($id, $reset_all = false)
    {
        if ($reset_all) {
            $this->requestedIds = [];
        } else {
            if (is_array($id)) {
                foreach ($id as $i) {
                    if ($i === $this->root) {
                        unset($this->requestedIds['']);
                    }
                    unset($this->requestedIds[$i]);
                }
            } else {
                if ($id === $this->root) {
                    unset($this->requestedIds['']);
                }
                unset($this->requestedIds[$id]);
            }
        }
    }

    protected function sanitizeFilename($filename)
    {
        if (!empty($this->options['sanitize_chars'])) {
            $filename = str_replace(
                $this->options['sanitize_chars'],
                $this->options['sanitize_replacement_char'],
                $filename
            );
        }

        return $filename;
    }

    public static function dirname($path)
    {
        // fix for Flysystem bug on Windows
        $path = self::normalizeDirname(dirname($path));
        return str_replace('\\', '/', $path);
    }

    protected function applyDefaultParams($params, $cmdName)
    {
        if (isset($this->optParams[$cmdName]) && is_array($this->optParams[$cmdName])) {
            return array_replace($this->optParams[$cmdName], $params);
        } else {
            return $params;
        }
    }

    /**
     * Enables empty google drive trash
     *
     * @return void
     *
     * @see https://developers.google.com/drive/v3/reference/files emptyTrash
     * @see \Google_Service_Drive_Resource_Files
     */
    public function emptyTrash(array $params = [])
    {
        $this->refreshToken();
        $this->service->files->emptyTrash($this->applyDefaultParams($params, 'files.emptyTrash'));
    }

    /**
     * Enables Team Drive support by changing default parameters
     *
     * @return void
     *
     * @see https://developers.google.com/drive/v3/reference/files
     * @see \Google_Service_Drive_Resource_Files
     */
    public function enableTeamDriveSupport()
    {
        $this->optParams = array_merge_recursive(
            array_fill_keys([
                'files.copy', 'files.create', 'files.delete',
                'files.trash', 'files.get', 'files.list', 'files.update',
                'files.watch', 'permissions.list'
            ], ['supportsAllDrives' => true]),
            $this->optParams
        );
    }

    /**
     * Selects Team Drive to operate by changing default parameters
     *
     * @param  string  $teamDriveId  Team Drive id
     * @param  string  $corpora  Corpora value for files.list
     * @return void
     *
     * @see https://developers.google.com/drive/v3/reference/files
     * @see https://developers.google.com/drive/v3/reference/files/list
     * @see \Google_Service_Drive_Resource_Files
     */
    public function setTeamDriveId($teamDriveId, $corpora = 'drive')
    {
        $this->enableTeamDriveSupport();
        $this->optParams = array_merge_recursive($this->optParams, [
            'files.list' => [
                'corpora' => $corpora,
                'includeItemsFromAllDrives' => true,
                'driveId' => $teamDriveId
            ]
        ]);

        if ($this->root === 'root' || $this->root === null) {
            $this->setPathPrefix('');
            $this->root = $teamDriveId;
        }
    }

    /**
     * Guess MIME Type based on the path of the file and it's content.
     *
     * @param  string  $path
     * @param  string|resource  $content
     * @return string|null MIME Type or NULL if no extension detected
     */
    public static function guessMimeType($path, $content)
    {
        $detector = new FinfoMimeTypeDetector();
        if (is_string($content)) {
            $mimeType = $detector->detectMimeTypeFromBuffer($content);
        }
        if (!(empty($mimeType) || in_array($mimeType, ['application/x-empty', 'text/plain', 'text/x-asm']))) {
            return $mimeType;
        }
        return $detector->detectMimeTypeFromPath($path) ?: 'text/plain';
    }

    /**
     * Normalize a dirname return value.
     *
     * @param  string  $dirname
     * @return string normalized dirname
     */
    public static function normalizeDirname($dirname)
    {
        return $dirname === '.' ? '' : $dirname;
    }
}<|MERGE_RESOLUTION|>--- conflicted
+++ resolved
@@ -1465,21 +1465,14 @@
             $this->cacheFileObjects[$obj->getId()] = $obj;
             $this->cacheObjects([$obj->getId() => $obj]);
             $result = $this->normaliseObject($obj, self::dirname($path));
-<<<<<<< HEAD
+            if ($this->useDisplayPaths) {
+                $this->cachedPaths[$result->extraMetadata()['display_path']] = $obj->getId();
+            }
+
             if ($config->get('visibility') === Visibility::PUBLIC) {
                 $this->publish($obj->getId());
             } else {
                 $this->unpublish($obj->getId());
-=======
-            if ($this->useDisplayPaths) {
-                $this->cachedPaths[$result['display_path']] = $obj->getId();
-            }
-
-            if (($visibility = $config->get('visibility'))) {
-                if ($this->setVisibility($result['virtual_path'], $visibility, true)) {
-                    $result['visibility'] = $visibility;
-                }
->>>>>>> df205934
             }
             return $result;
         }
